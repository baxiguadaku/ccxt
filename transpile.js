"use strict";

const fs   = require ('fs')
    , path = require ('path')
    , log  = require ('ololog')
    , ansi = require ('ansicolor').nice
    , errors = require ('./js/base/errors.js')
    , { unCamelCase, capitalize } = require ('./js/base/functions.js')
    , { precisionConstants } = require ('./js/base/functions/number.js')

// ---------------------------------------------------------------------------

const [ /* node */, /* script */, filename ] = process.argv

// ---------------------------------------------------------------------------

function replaceInFile (filename, regex, replacement) {
    let contents = fs.readFileSync (filename, 'utf8')
    const parts = contents.split (regex)
    const newContents = parts[0] + replacement + parts[1]
    fs.truncateSync (filename)
    fs.writeFileSync (filename, newContents)
}

// ----------------------------------------------------------------------------

function regexAll (text, array) {
    for (let i in array) {
        let regex = array[i][0]
        regex = typeof regex === 'string' ? new RegExp (regex, 'g') : new RegExp (regex)
        text = text.replace (regex, array[i][1])
    }
    return text
}

// ----------------------------------------------------------------------------

const commonRegexes = [

    [ /\.deepExtend\s/g, '.deep_extend'],
    [ /\.safeFloat\s/g, '.safe_float'],
    [ /\.safeInteger\s/g, '.safe_integer'],
    [ /\.safeString\s/g, '.safe_string'],
    [ /\.safeValue\s/g, '.safe_value'],
    [ /\.arrayConcat\s/g, '.array_concat'],
    [ /\.binaryConcat\s/g, '.binary_concat'],
    [ /\.binaryToString\s/g, '.binary_to_string' ],
    [ /\.precisionFromString\s/g, '.precision_from_string'],
    [ /\.implodeParams\s/g, '.implode_params'],
    [ /\.extractParams\s/g, '.extract_params'],
    [ /\.parseBalance\s/g, '.parse_balance'],
    [ /\.parseOHLCVs\s/g, '.parse_ohlcvs'],
    [ /\.parseOHLCV\s/g, '.parse_ohlcv'],
    [ /\.parseDate\s/g, '.parse_date'],
    [ /\.parseTicker\s/g, '.parse_ticker'],
    [ /\.parseTimeframe\s/g, '.parse_timeframe'],
    [ /\.parseTradesData\s/g, '.parse_trades_data'],
    [ /\.parseTrades\s/g, '.parse_trades'],
    [ /\.parseTrade\s/g, '.parse_trade'],
    [ /\.parseOrderBook\s/g, '.parse_order_book'],
    [ /\.parseBidsAsks\s/g, '.parse_bids_asks'],
    [ /\.parseBidAsk\s/g, '.parse_bid_ask'],
    [ /\.parseOrders\s/g, '.parse_orders'],
    [ /\.parseOrderStatus\s/g, '.parse_order_status'],
    [ /\.parseOrder\s/g, '.parse_order'],
    [ /\.filterByArray\s/g, '.filter_by_array'],
    [ /\.filterBySymbolSinceLimit\s/g, '.filter_by_symbol_since_limit'],
    [ /\.filterBySinceLimit\s/g, '.filter_by_since_limit'],
    [ /\.filterBySymbol\s/g, '.filter_by_symbol'],
    [ /\.getVersionString\s/g, '.get_version_string'],
    [ /\.indexBy\s/g, '.index_by'],
    [ /\.sortBy\s/g, '.sort_by'],
    [ /\.filterBy\s/g, '.filter_by'],
    [ /\.groupBy\s/g, '.group_by'],
    [ /\.findMarket\s/g, '.find_market'],
    [ /\.findSymbol\s/g, '.find_symbol'],
    [ /\.marketIds\s/g, '.market_ids'],
    [ /\.marketId\s/g, '.market_id'],
    [ /\.fetchFundingFees\s/g, '.fetch_funding_fees'],
    [ /\.fetchTradingFees\s/g, '.fetch_trading_fees'],
    [ /\.fetchFees\s/g, '.fetch_fees'],
    [ /\.fetchL2OrderBook\s/g, '.fetch_l2_order_book'],
    [ /\.fetchOrderBook\s/g, '.fetch_order_book'],
    [ /\.fetchMyTrades\s/g, '.fetch_my_trades'],
    [ /\.fetchOrderStatus\s/g, '.fetch_order_status'],
    [ /\.fetchOpenOrders\s/g, '.fetch_open_orders'],
    [ /\.fetchOpenOrder\s/g, '.fetch_open_order'],
    [ /\.fetchOrders\s/g, '.fetch_orders'],
    [ /\.fetchOrderTrades\s/g, '.fetch_order_trades'],
    [ /\.fetchOrder\s/g, '.fetch_order'],
    [ /\.fetchBidsAsks\s/g, '.fetch_bids_asks'],
    [ /\.fetchTickers\s/g, '.fetch_tickers'],
    [ /\.fetchTicker\s/g, '.fetch_ticker'],
    [ /\.fetchCurrencies\s/g, '.fetch_currencies'],
    [ /\.decimalToPrecision\s/g, '.decimal_to_precision'],
    [ /\.priceToPrecision\s/g, '.price_to_precision'],
    [ /\.amountToPrecision\s/g, '.amount_to_precision'],
    [ /\.amountToString\s/g, '.amount_to_string'],
    [ /\.amountToLots\s/g, '.amount_to_lots'],
    [ /\.feeToPrecision\s/g, '.fee_to_precision'],
    [ /\.costToPrecision\s/g, '.cost_to_precision'],
    [ /\.commonCurrencyCode\s/g, '.common_currency_code'],
    [ /\.loadFees\s/g, '.load_fees'],
    [ /\.loadMarkets\s/g, '.load_markets'],
    [ /\.fetchMarkets\s/g, '.fetch_markets'],
    [ /\.appendInactiveMarkets\s/g, '.append_inactive_markets'],
    [ /\.fetchCategories\s/g, '.fetch_categories'],
    [ /\.calculateFee\s/g, '.calculate_fee'],
    [ /\.editLimitBuyOrder\s/g, '.edit_limit_buy_order'],
    [ /\.editLimitSellOrder\s/g, '.edit_limit_sell_order'],
    [ /\.editLimitOrder\s/g, '.edit_limit_order'],
    [ /\.editOrder\s/g, '.edit_order'],
    [ /\.encodeURIComponent\s/g, '.encode_uri_component'],
    [ /\.throwExceptionOnError\s/g, '.throw_exception_on_error'],
    [ /\.handleErrors\s/g, '.handle_errors'],
    [ /\.checkRequiredCredentials\s/g, '.check_required_credentials'],
    [ /\.checkAddress\s/g, '.check_address'],
]

// ----------------------------------------------------------------------------

const pythonRegexes = [

    [ /Array\.isArray\s*\(([^\)]+)\)/g, 'isinstance($1, list)' ],
    [ /([^\(\s]+)\s+instanceof\s+([^\)\s]+)/g, 'isinstance($1, $2)' ],
    [ /typeof\s+([^\s\[]+)(?:\s|\[(.+?)\])\s+\=\=\=?\s+\'undefined\'/g, '$1[$2] is None' ],
    [ /typeof\s+([^\s\[]+)(?:\s|\[(.+?)\])\s+\!\=\=?\s+\'undefined\'/g, '$1[$2] is not None' ],
    [ /typeof\s+([^\s]+)\s+\=\=\=?\s+\'undefined\'/g, '$1 is None' ],
    [ /typeof\s+([^\s]+)\s+\!\=\=?\s+\'undefined\'/g, '$1 is not None' ],
    [ /typeof\s+([^\s\[]+)(?:\s|\[(.+?)\])\s+\=\=\=?\s+\'string\'/g, 'isinstance($1[$2], basestring)' ],
    [ /typeof\s+([^\s\[]+)(?:\s|\[(.+?)\])\s+\!\=\=?\s+\'string\'/g, 'not isinstance($1[$2], basestring)' ],
    [ /typeof\s+([^\s]+)\s+\=\=\=?\s+\'string\'/g, 'isinstance($1, basestring)' ],
    [ /typeof\s+([^\s]+)\s+\!\=\=?\s+\'string\'/g, 'not isinstance($1, basestring)' ],
    [ /undefined/g, 'None' ],
    [ /\=\=\=?/g, '==' ],
    [ /\!\=\=?/g, '!=' ],
    [ /this\.stringToBinary\s*\((.*)\)/g, '$1' ],
    [ /this\.stringToBase64\s/g, 'base64.b64encode' ],
    [ /this\.base64ToBinary\s/g, 'base64.b64decode' ],

// insert common regexes in the middle (critical)
].concat (commonRegexes).concat ([

    // [ /this\.urlencode\s/g, '_urlencode.urlencode ' ], // use self.urlencode instead
    [ /this\./g, 'self.' ],
    [ /([^a-zA-Z\'])this([^a-zA-Z])/g, '$1self$2' ],
    [ /([^a-zA-Z0-9_])(?:let|const|var)\s\[\s*([^\]]+)\s\]/g, '$1$2' ],
    [ /([^a-zA-Z0-9_])(?:let|const|var)\s\{\s*([^\}]+)\s\}\s\=\s([^\;]+)/g, '$1$2 = (lambda $2: ($2))(**$3)' ],
    [ /([^a-zA-Z0-9_])(?:let|const|var)\s/g, '$1' ],
    [ /Object\.keys\s*\((.*)\)\.length/g, '$1' ],
    [ /Object\.keys\s*\((.*)\)/g, 'list($1.keys())' ],
    [ /\[([^\]]+)\]\.join\s*\(([^\)]+)\)/g, "$2.join([$1])" ],
    [ /hash \(([^,]+)\, \'(sha[0-9])\'/g, "hash($1, '$2'" ],
    [ /hmac \(([^,]+)\, ([^,]+)\, \'(md5)\'/g, 'hmac($1, $2, hashlib.$3' ],
    [ /hmac \(([^,]+)\, ([^,]+)\, \'(sha[0-9]+)\'/g, 'hmac($1, $2, hashlib.$3' ],
    [ /throw new ([\S]+) \((.*)\)/g, 'raise $1($2)'],
    [ /throw ([\S]+)/g, 'raise $1'],
    [ /try {/g, 'try:'],
    [ /\}\s+catch \(([\S]+)\) {/g, 'except Exception as $1:'],
    [ /([\s\(])extend(\s)/g, '$1self.extend$2' ],
    [ /\} else if/g, 'elif' ],
    [ /else if/g, 'elif' ],
    [ /if\s+\((.*)\)\s+\{/g, 'if $1:' ],
    [ /if\s+\((.*)\)\s*[\n]/g, "if $1:\n" ],
    [ /\}\s*else\s*\{/g, 'else:' ],
    [ /else\s*[\n]/g, "else:\n" ],
    [ /for\s+\(([a-zA-Z0-9_]+)\s*=\s*([^\;\s]+\s*)\;[^\<\>\=]+(?:\<=|\>=|<|>)\s*(.*)\.length\s*\;[^\)]+\)\s*{/g, 'for $1 in range($2, len($3)):'],
    [ /\s\|\|\s/g, ' or ' ],
    [ /\s\&\&\s/g, ' and ' ],
    [ /\!([^\=])/g, 'not $1'],
    [ /([^\s]+)\.length/g, 'len($1)' ],
    [ /\.push\s*\(([\s\S]+?)\);/g, '.append($1);' ],
    [ /^\s*}\s*$/gm, '' ],
    [ /;/g, '' ],
    [ /\.toUpperCase\s*/g, '.upper' ],
    [ /\.toLowerCase\s*/g, '.lower' ],
    [ /JSON\.stringify\s*/g, 'json.dumps' ],
    [ /JSON\.parse\s*/g, "json.loads" ],
    // [ /([^\(\s]+)\.includes\s+\(([^\)]+)\)/g, '$2 in $1' ],
    // [ /\'%([^\']+)\'\.sprintf\s*\(([^\)]+)\)/g, "'{:$1}'.format($2)" ],
    [ /([^\s]+)\.toFixed\s*\(([0-9]+)\)/g, "'{:.$2f}'.format($1)" ],
    [ /([^\s]+)\.toFixed\s*\(([^\)]+)\)/g, "('{:.' + str($2) + 'f}').format($1)" ],
    [ /parseFloat\s*/g, 'float'],
    [ /parseInt\s*/g, 'int'],
    [ /self\[([^\]+]+)\]/g, 'getattr(self, $1)' ],
    [ /([^\s]+)\.slice \(([^\,\)]+)\,\s?([^\)]+)\)/g, '$1[$2:$3]' ],
    [ /([^\s]+)\.slice \(([^\)\:]+)\)/g, '$1[$2:]' ],
    [ /Math\.floor\s*\(([^\)]+)\)/g, 'int(math.floor($1))' ],
    [ /Math\.abs\s*\(([^\)]+)\)/g, 'abs($1)' ],
    [ /Math\.pow\s*\(([^\)]+)\)/g, 'math.pow($1)' ],
    [ /Math\.round\s*\(([^\)]+)\)/g, 'int(round($1))' ],
    [ /Math\.ceil\s*\(([^\)]+)\)/g, 'int(math.ceil($1))' ],
    [ /Math\.log/g, 'math.log' ],
    [ /(\([^\)]+\)|[^\s]+)\s*\?\s*([^\:]+)\s+\:\s*([^\n]+)/g, '$2 if $1 else $3'],
    [ / \/\//g, ' #' ],
    [ /([^\n\s]) #/g, '$1  #' ],   // PEP8 E261
    [ /\.indexOf/g, '.find'],
    [ /\strue/g, ' True'],
    [ /\sfalse/g, ' False'],
    [ /\(([^\s]+)\sin\s([^\)]+)\)/g, '($1 in list($2.keys()))' ],
    [ /([^\s]+\s*\(\))\.toString\s+\(\)/g, 'str($1)' ],
    [ /([^\s]+)\.toString \(\)/g, 'str($1)' ],
    [ /([^\s]+)\.join\s*\(\s*([^\)\[\]]+?)\s*\)/g, '$2.join($1)' ],
    [ /Math\.(max|min)\s/g, '$1' ],
    [ /console\.log\s/g, 'print'],
    [ /process\.exit\s+/g, 'sys.exit'],
    [ /([^:+=\/\*\s-]+) \(/g, '$1(' ], // PEP8 E225 remove whitespaces before left ( round bracket
    [ /\[ /g, '[' ],              // PEP8 E201 remove whitespaces after left [ square bracket
    [ /\{ /g, '{' ],              // PEP8 E201 remove whitespaces after left { bracket
    [ /([^\s]+) \]/g, '$1]' ],    // PEP8 E202 remove whitespaces before right ] square bracket
    [ /([^\s]+) \}/g, '$1}' ],    // PEP8 E202 remove whitespaces before right } bracket
    [ /([^a-z])(elif|if|or|else)\(/g, '$1$2 \(' ], // a correction for PEP8 E225 side-effect for compound and ternary conditionals
    [ /\=\=\sTrue/g, 'is True' ], // a correction for PEP8 E712, it likes "is True", not "== True"
])

// ----------------------------------------------------------------------------

const python2Regexes = [
    [ /(\s)await(\s)/g, '$1' ]
]

// ----------------------------------------------------------------------------

const phpRegexes = [
    [ /\{([a-zA-Z0-9_]+?)\}/g, '<$1>' ], // resolve the "arrays vs url params" conflict (both are in {}-brackets)
    [ /Array\.isArray\s*\(([^\)]+)\)/g, "gettype ($1) === 'array' && count (array_filter (array_keys ($1), 'is_string')) == 0" ],
    [ /typeof\s+([^\s\[]+)(?:\s|\[(.+?)\])\s+\=\=\=?\s+\'undefined\'/g, '$1[$2] == null' ],
    [ /typeof\s+([^\s\[]+)(?:\s|\[(.+?)\])\s+\!\=\=?\s+\'undefined\'/g, '$1[$2] != null' ],
    [ /typeof\s+([^\s]+)\s+\=\=\=?\s+\'undefined\'/g, '$1 === null' ],
    [ /typeof\s+([^\s]+)\s+\!\=\=?\s+\'undefined\'/g, '$1 !== null' ],
    [ /typeof\s+([^\s\[]+)(?:\s|\[(.+?)\])\s+\=\=\=?\s+\'string\'/g, "gettype ($1[$2]) == 'string'" ],
    [ /typeof\s+([^\s\[]+)(?:\s|\[(.+?)\])\s+\!\=\=?\s+\'string\'/g, "gettype ($1[$2]) != 'string'" ],
    [ /typeof\s+([^\s]+)\s+\=\=\=?\s+\'string\'/g, "gettype ($1) == 'string'" ],
    [ /typeof\s+([^\s]+)\s+\!\=\=?\s+\'string\'/g, "gettype ($1) != 'string'" ],
    [ /undefined/g, 'null' ],
    [ /this\.extend/g, 'array_merge' ],
    [ /this\.stringToBinary\s*\((.*)\)/g, '$1' ],
    [ /this\.stringToBase64/g, 'base64_encode' ],
    [ /this\.base64ToBinary/g, 'base64_decode' ],
    [ /this\.deepExtend/g, 'array_replace_recursive'],

// insert common regexes in the middle (critical)
].concat (commonRegexes).concat ([

    [ /this\./g, '$this->' ],
    [ / this;/g, ' $this;' ],
    [ /([^'])this_\./g, '$1$this_->' ],
    [ /\{\}/g, 'array ()' ],
    [ /\[\]/g, 'array ()' ],
    [ /\{([^\n\}]+)\}/g, 'array ($1)' ],
    [ /([^a-zA-Z0-9_])(?:let|const|var)\s\[\s*([^\]]+)\s\]/g, '$1list ($2)' ],
    [ /([^a-zA-Z0-9_])(?:let|const|var)\s\{\s*([^\}]+)\s\}/g, '$1array_values (list ($2))' ],
    [ /([^a-zA-Z0-9_])(?:let|const|var)\s/g, '$1' ],
    [ /Object\.keys\s*\((.*)\)\.length/g, '$1' ],
    [ /Object\.keys\s*\((.*)\)/g, 'is_array ($1) ? array_keys ($1) : array ()' ],
    [ /([^\s]+\s*\(\))\.toString \(\)/g, '(string) $1' ],
    [ /([^\s]+)\.toString \(\)/g, '(string) $1' ],
    [ /throw new Error \((.*)\)/g, 'throw new \\Exception ($1)' ],
    [ /throw new ([\S]+) \((.*)\)/g, 'throw new $1 ($2)' ],
    [ /throw ([\S]+)\;/g, 'throw $$$1;' ],
    [ '([^a-z]+) (' + Object.keys (errors).join ('|') + ')([^\\s])', "$1 '\\\\ccxt\\\\$2'$3" ],
    [ /\}\s+catch \(([\S]+)\) {/g, '} catch (Exception $$$1) {' ],
    [ /for\s+\(([a-zA-Z0-9_]+)\s*=\s*([^\;\s]+\s*)\;[^\<\>\=]+(\<=|\>=|<|>)\s*(.*)\.length\s*\;([^\)]+)\)\s*{/g, 'for ($1 = $2; $1 $3 count ($4);$5) {' ],
    [ /([^\s]+)\.length\;/g, 'is_array ($1) ? count ($1) : 0;' ],
    [ /([^\s\(]+)\.length/g, 'strlen ($1)' ],
    [ /\.push\s*\(([\s\S]+?)\)\;/g, '[] = $1;' ],
    [ /(\s)await(\s)/g, '$1' ],
    [ /([\S])\: /g, '$1 => ' ],

// add {}-array syntax conversions up to 20 levels deep
]).concat ([ ... Array (20) ].map (x => [ /\{([^\;\{]+?)\}([^\s])/g, 'array ($1)$2' ])).concat ([

    [ /\[\s*([^\]]+?)\s*\]\.join\s*\(\s*([^\)]+?)\s*\)/g, "implode ($2, array ($1))" ],

// add []-array syntax conversions up to 20 levels deep
]).concat ([ ... Array (20) ].map (x => [ /\[(\s[^\]]+?\s)\]/g, 'array ($1)' ])).concat ([

    [ /JSON\.stringify/g, 'json_encode' ],
    [ /JSON\.parse\s+\(([^\)]+)\)/g, 'json_decode ($1, $$as_associative_array = true)' ],
    [ /([^\(\s]+)\.includes\s+\(([^\)]+)\)/g, 'mb_strpos ($1, $2)' ],
    // [ /\'([^\']+)\'\.sprintf\s*\(([^\)]+)\)/g, "sprintf ('$1', $2)" ],
    [ /([^\s]+)\.toFixed\s*\(([0-9]+)\)/g, "sprintf ('%.$2f', $1)" ],
    [ /([^\s]+)\.toFixed\s*\(([^\)]+)\)/g, "sprintf ('%.' . $2 . 'f', $1)" ],
    [ /parseFloat\s/g, 'floatval '],
    [ /parseInt\s/g, 'intval '],
    [ / \+ /g, ' . ' ],
    [ / \+\= /g, ' .= ' ],
    [ /([^\s\(]+(?:\s*\(.+\))?)\.toUpperCase\s*\(\)/g, 'strtoupper ($1)' ],
    [ /([^\s\(]+(?:\s*\(.+\))?)\.toLowerCase\s*\(\)/g, 'strtolower ($1)' ],
    [ /([^\s\(]+(?:\s*\(.+\))?)\.replace\s*\(([^\)]+)\)/g, 'str_replace ($2, $1)' ],
    [ /this\[([^\]+]+)\]/g, '$$this->$$$1' ],
    [ /([^\s\(]+).slice \(([^\)\:]+)\)/g, 'mb_substr ($1, $2)' ],
    [ /([^\s\(]+).slice \(([^\,\)]+)\,\s*([^\)]+)\)/g, 'mb_substr ($1, $2, $3)' ],
    [ /([^\s\(]+).split \(([^\,]+?)\)/g, 'explode ($2, $1)' ],
    [ /Math\.floor\s*\(([^\)]+)\)/g, '(int) floor ($1)' ],
    [ /Math\.abs\s*\(([^\)]+)\)/g, 'abs ($1)' ],
    [ /Math\.round\s*\(([^\)]+)\)/g, '(int) round ($1)' ],
    [ /Math\.ceil\s*\(([^\)]+)\)/g, '(int) ceil ($1)' ],
    [ /Math\.pow\s*\(([^\)]+)\)/g, 'pow ($1)' ],
    [ /Math\.log/g, 'log' ],
    [ /([^\(\s]+)\s+%\s+([^\s\)]+)/g, 'fmod ($1, $2)' ],
    [ /\(([^\s]+)\.indexOf\s*\(([^\)]+)\)\s*\>\=\s*0\)/g, '(mb_strpos ($1, $2) !== false)' ],
    [ /([^\s]+)\.indexOf\s*\(([^\)]+)\)\s*\>\=\s*0/g, 'mb_strpos ($1, $2) !== false' ],
    [ /([^\s]+)\.indexOf\s*\(([^\)]+)\)/g, 'mb_strpos ($1, $2)' ],
    [ /\(([^\s\(]+)\sin\s([^\)]+)\)/g, '(is_array ($2) && array_key_exists ($1, $2))' ],
    [ /([^\s]+)\.join\s*\(\s*([^\)]+?)\s*\)/g, 'implode ($2, $1)' ],
    [ /Math\.(max|min)/g, '$1' ],
    [ /console\.log/g, 'var_dump'],
    [ /process\.exit/g, 'exit'],
    [ /super\./g, 'parent::'],
    [ /\<([a-zA-Z0-9_]+?)\>/g, '{$1}' ], // resolve the "arrays vs url params" conflict (both are in {}-brackets)
])

<<<<<<< HEAD
        const precisionImports = []

        for (let constant in precisionConstants) {
            // const regex = new RegExp ("[^\\']" + error + "[^\\']")
            if (bodyAsString.indexOf (constant) >= 0) {
                console.log (constant)
                precisionImports.push ('from ccxt.base.decimal_to_precision import ' + constant)
            }
        }

        header = header.concat (libraries, errorImports, precisionImports)
=======
// ----------------------------------------------------------------------------
// one-time helpers
>>>>>>> ba0de1ca

function createPythonClass (className, baseClass, body, methods, async = false) {

    const pythonStandardLibraries = {
        'base64': 'base64',
        'hashlib': 'hashlib',
        'math': 'math',
        'json.loads': 'json',
    }

    async = async ? 'async.' : ''

    const importFrom = (baseClass == 'Exchange') ?
        ('ccxt.' + async + 'base.exchange') :
        ('ccxt.' + async + baseClass)

    let bodyAsString = body.join ("\n")

    let header = [
        "# -*- coding: utf-8 -*-\n",
        "# PLEASE DO NOT EDIT THIS FILE, IT IS GENERATED AND WILL BE OVERWRITTEN:",
        "# https://github.com/ccxt/ccxt/blob/master/CONTRIBUTING.md#how-to-contribute-code\n",
        'from ' + importFrom + ' import ' + baseClass,
        ... (bodyAsString.match (/basestring/) ? [
            "\n# -----------------------------------------------------------------------------\n",
            "try:",
            "    basestring  # Python 3",
            "except NameError:",
            "    basestring = str  # Python 2",
        ] : [])
    ]

    const libraries = []

    for (let library in pythonStandardLibraries) {
        const regex = new RegExp ("[^\\']" + library + "[^\\'a-zA-Z]")
        if (bodyAsString.match (regex))
            libraries.push ('import ' + pythonStandardLibraries[library])
    }

    const errorImports = []

    for (let error in errors) {
        const regex = new RegExp ("[^\\']" + error + "[^\\']")
        if (bodyAsString.match (regex))
            errorImports.push ('from ccxt.base.errors import ' + error)
    }

    header = header.concat (libraries, errorImports)

    for (let method of methods) {
        const regex = new RegExp ('self\\.(' + method + ')\\s*\\(', 'g')
        bodyAsString = bodyAsString.replace (regex,
            (match, p1) => ('self.' + unCamelCase (p1) + '('))
    }

    header.push ("\n\nclass " + className + ' (' + baseClass + '):')

    const footer = [
        '', // footer (last empty line)
    ]

    const result = header.join ("\n") + "\n" + bodyAsString + "\n" + footer.join ('\n')
    return result
}

// ----------------------------------------------------------------------------

function createPHPClass (className, baseClass, body, methods) {

    const baseFolder = (baseClass == 'Exchange') ? 'base/' : ''
    const baseFile =  baseFolder + baseClass + '.php'

    const header = [
        "<?php\n",
        "namespace ccxt;\n",
        "// PLEASE DO NOT EDIT THIS FILE, IT IS GENERATED AND WILL BE OVERWRITTEN:",
        "// https://github.com/ccxt/ccxt/blob/master/CONTRIBUTING.md#how-to-contribute-code\n",
        'class ' + className + ' extends ' + baseClass + ' {'    ,
    ]

    let bodyAsString = body.join ("\n")

    for (let method of methods) {
        const regex = new RegExp ('this->(' + method + ')\\s*\\(', 'g')
        bodyAsString = bodyAsString.replace (regex,
            (match, p1) => ('this->' + unCamelCase (p1) + ' ('))
    }

    const footer =[
        "}\n",
    ]

    const result = header.join ("\n") + "\n" + bodyAsString + "\n" + footer.join ('\n')
    return result
}

// ----------------------------------------------------------------------------

const python2Folder = './python/ccxt/'
const python3Folder = './python/ccxt/async/'
const phpFolder     = './php/'

// ----------------------------------------------------------------------------

function transpileDerivedExchangeClass (contents) {

    // match all required imports
    let requireRegex = /^const\s+[^\=]+\=\s*require\s*\(\'[^\']+\'\);*$/gm
    let requireMatches = contents.match (requireRegex)

    // log.yellow (requireMatches)
    // process.exit (1)

    let exchangeClassDeclarationMatches = contents.match (/^module\.exports\s*=\s*class\s+([\S]+)\s+extends\s+([\S]+)\s+{([\s\S]+?)^};*/m)

    // log.green (file, exchangeClassDeclarationMatches[3])

    let className = exchangeClassDeclarationMatches[1]
    let baseClass = exchangeClassDeclarationMatches[2]

    let methods = exchangeClassDeclarationMatches[3].trim ().split (/\n\s*\n/)

    let python2 = []
    let python3 = []
    let php = []

    let methodNames = []

    // run through all methods
    for (let i = 0; i < methods.length; i++) {
        // parse the method signature
        let part = methods[i].trim ()
        let lines = part.split ("\n")
        let signature = lines[0].trim ()
        let methodSignatureRegex = /(async |)([\S]+)\s\(([^)]*)\)\s*{/ // signature line
        let matches = methodSignatureRegex.exec (signature)

        if (!matches) {
            log.red (methods[i])
        }

        // async or not
        let keyword = matches[1]
        // try {
        //     keyword = matches[1]
        // } catch (e) {
        //     log.red (e)
        //     log.green (methods[i])
        //     log.yellow (exchangeClassDeclarationMatches[3].trim ().split (/\n\s*\n/))
        //     process.exit ()
        // }

        // method name
        let method = matches[2]

        methodNames.push (method)

        method = unCamelCase (method)

        // method arguments
        let args = matches[3].trim ()

        // extract argument names and local variables
        args = args.length ? args.split (',').map (x => x.trim ()) : []

        // get names of all method arguments for later substitutions
        let variables = args.map (arg => arg.split ('=').map (x => x.trim ()) [0])

        // add $ to each argument name in PHP method signature
        let phpArgs = args.join (', $').trim ().replace (/undefined/g, 'null').replace ('{}', 'array ()')
        phpArgs = phpArgs.length ? ('$' + phpArgs) : ''

        // remove excessive spacing from argument defaults in Python method signature
        let pythonArgs = args.map (x => x.replace (' = ', '='))
                                .join (', ')
                                .replace (/undefined/g, 'None')
                                .replace (/false/g, 'False')
                                .replace (/true/g, 'True')

        // method body without the signature (first line)
        // and without the closing bracket (last line)
        let body = lines.slice (1, -1).join ("\n")

        // match all local variables (let, const or var)
        let localVariablesRegex = /[^a-zA-Z0-9_](?:let|const|var)\s+(?:\[([^\]]+)\]|([a-zA-Z0-9_]+))/g // local variables

        // process the variables created in destructuring assignments as well
        let localVariablesMatches
        while (localVariablesMatches = localVariablesRegex.exec (body)) {
            let match = localVariablesMatches[1] ? localVariablesMatches[1] : localVariablesMatches[2]
            match = match.trim ().split (', ')              // split the destructuring assignment by comma
            match.forEach (x => variables.push (x.trim ())) // trim each variable name
            variables.push (localVariablesMatches[1])       // add them to the list of local variables
        }

        let catchClauseRegex = /catch \(([^)]+)\)/g
        let catchClauseMatches
        while (catchClauseMatches = catchClauseRegex.exec (body)) {
            variables.push (catchClauseMatches[1])
        }

        // append $ to all variables in the method (PHP syntax demands $ at the beginning of a variable name)
        let phpVariablesRegexes = variables.map (x => [ "([^$$a-zA-Z0-9\\.\\>'_])" + x + "([^a-zA-Z0-9'_])", '$1$$' + x + '$2' ])

        // transpile JS → Python 3
        let python3Body = regexAll (body, pythonRegexes)
            .replace (/$\s*$/gm, '')
            .replace (/\'([абвгдеёжзийклмнопрстуфхцчшщъыьэюя服务端忙碌]+)\'/gm, "u'$1'")

        // special case for Python OrderedDicts
        let orderedDictRegex = /\.ordered\s+\(\{([^\}]+)\}\)/g
        let orderedDictMatches = undefined
        while (orderedDictMatches = orderedDictRegex.exec (python3Body)) {
            let replaced = orderedDictMatches[1].replace (/^(\s+)([^\:]+)\:\s*([^\,]+)\,$/gm, '$1($2, $3),')
            python3Body = python3Body.replace (orderedDictRegex, '\.ordered ([' + replaced + '])')
        }

        // special case for Python super
        python3Body = python3Body.replace (/super\./g, 'super(' + className + ', self).')

        // remove await from Python 2 body
        let python2Body = regexAll (python3Body, python2Regexes)

        // compile the final Python code for the method signature
        let pythonString = 'def ' + method + '(self' + (pythonArgs.length ? ', ' + pythonArgs : '') + '):'

        // compile signature + body for Python 2
        python2.push ('');
        python2.push ('    ' + pythonString);
        python2.push (python2Body);

        // compile signature + body for Python 3
        python3.push ('');
        python3.push ('    ' + keyword + pythonString);
        python3.push (python3Body);

        // transpile JS → PHP
        let phpBody = regexAll (body, phpRegexes.concat (phpVariablesRegexes))

        // compile signature + body for PHP
        php.push ('');
        php.push ('    public function ' + method + ' (' + phpArgs + ') {');
        php.push (phpBody);
        php.push ('    }')

    }

    return {

        // altogether in PHP, Python 2 and 3
        python2: createPythonClass (className, baseClass, python2, methodNames),
        python3: createPythonClass (className, baseClass, python3, methodNames, true),
        php:     createPHPClass    (className, baseClass, php,     methodNames),

        className,
        baseClass,
    }
}

// ----------------------------------------------------------------------------

function transpileDerivedExchangeFile (folder, filename) {

    try {

        let contents = fs.readFileSync (folder + filename, 'utf8')

        let { python2, python3, php, className, baseClass } = transpileDerivedExchangeClass (contents)

        const python2Filename = python2Folder + filename.replace ('.js', '.py')
        const python3Filename = python3Folder + filename.replace ('.js', '.py')
        const phpFilename     = phpFolder     + filename.replace ('.js', '.php')

        log.cyan ('Transpiling from', filename.yellow)

        overwriteFile (python2Filename, python2)
        overwriteFile (python3Filename, python3)
        overwriteFile (phpFilename,     php)

        return { className, baseClass }

    } catch (e) {

        log.red ('\nFailed to transpile source code from', filename.yellow)
        log.red ('See https://github.com/ccxt/ccxt/blob/master/CONTRIBUTING.md on how to build this library properly\n')
        throw e // rethrow it
    }
}

//-----------------------------------------------------------------------------

function transpileDerivedExchangeFiles (folder, pattern = '.js') {

    const classNames = fs.readdirSync (folder)
        .filter (file => file.includes (pattern))
        .map (file => transpileDerivedExchangeFile (folder, file))

    if (classNames.length === 0)
        return null

    let classes = {}
    classNames.forEach (({ className, baseClass }) => {
        classes[className] = baseClass
    })

    return classes
}

//-----------------------------------------------------------------------------

function copyFile (oldName, newName) {
    let contents = fs.readFileSync (oldName, 'utf8')
    fs.truncateSync (newName)
    fs.writeFileSync (newName, contents)
}

//-----------------------------------------------------------------------------

function overwriteFile (filename, contents) {
    // log.cyan ('Overwriting → ' + filename.yellow)
    fs.closeSync (fs.openSync (filename, 'a'));
    fs.truncateSync (filename)
    fs.writeFileSync (filename, contents)
}

//----------------------------------------------------------------------------

function createFolder (folder) {
    try {
        fs.mkdirSync (folder)
    } catch (err) {
        if (err.code !== 'EEXIST') {
            throw err
        }
    }
}

//-----------------------------------------------------------------------------

function createFolderRecursively (folder) {

    const parts = folder.split (path.sep)

    for (let i = 1; i <= parts.length; i++) {
        createFolder (path.join.apply (null, parts.slice (0, i)))
    }
}

//-----------------------------------------------------------------------------

function transpilePythonAsyncToSync (oldName, newName) {

    log.magenta ('Transpiling ' + oldName.yellow + ' → ' + newName.yellow)
    const fileContents = fs.readFileSync (oldName, 'utf8')
    let lines = fileContents.split ("\n")

    lines = lines.filter (line => ![ 'import asyncio' ].includes (line))
                .map (line => {
                    return (
                        line.replace ('asyncio.get_event_loop().run_until_complete(main())', 'main()')
                            .replace ('import ccxt.async as ccxt', 'import ccxt')
                            .replace (/.*token\_bucket.*/g, '')
                            .replace ('await asyncio.sleep', 'time.sleep')
                            .replace ('async ', '')
                            .replace ('await ', ''))
                })

    // lines.forEach (line => log (line))

    function deleteFunction (f, from) {
        const re1 = new RegExp ('def ' + f + '[^\#]+', 'g')
        const re2 = new RegExp ('[\\s]+' + f + '\\(exchange\\)', 'g')
        return from.replace (re1, '').replace (re2, '')
    }

    let newContents = lines.join ('\n')

    newContents = deleteFunction ('test_tickers_async', newContents)
    newContents = deleteFunction ('test_l2_order_books_async', newContents)

    fs.truncateSync (newName)
    fs.writeFileSync (newName, newContents)
}

//-----------------------------------------------------------------------------

function exportTypeScriptDeclarations (classes) {

    const file = './ccxt.d.ts'
    const regex = /(?:    export class [^\s]+ extends [^\s]+ \{\}[\r]?[\n])+/
    const replacement = Object.keys (classes).map (className => {
        const baseClass = classes[className]
        return '    export class ' + className + ' extends ' + baseClass + " {}"
    }).join ("\n") + "\n"

    replaceInFile (file, regex, replacement)
}

//-----------------------------------------------------------------------------

const transpileWarning = '# PLEASE DO NOT EDIT THIS FILE, IT IS GENERATED AND WILL BE OVERWRITTEN:\n' +
    '# https://github.com/ccxt/ccxt/blob/master/CONTRIBUTING.md#how-to-contribute-code\n'

function transpilePrecisionTests (jsTests, pythonTests, phpTests) {
    log.magenta ('Transpiling ' + jsTests.yellow + ' → ' + pythonTests.yellow + ' and ' + phpTests.yellow)
    const regex = /^equal +\(decimalToPrecision \( *?'([0-9.-]+)', +(\w+), +([0-9.-]+), +(\w+)(?:, )?(\w*?)\), +'([0-9.-]+)'\)/mg
    const deleteRegex = /^ +|throws .*"\)/mg
    let jscontents = fs.readFileSync (jsTests, 'utf8')
    jscontents = jscontents.replace (deleteRegex, '')
    let match = regex.exec (jscontents)
    let pythonContent = ''
    let phpContent = ''
    while (match) {
        match[5] = match[5] === '' ? 'NO_PADDING' : match[5]
        match[1] = "'" + match[1] + "'"
        match[6] = "'" + match[6] + "'"
        let args = '(' + match.slice (1, 6).join (', ') + ')'
        pythonContent = pythonContent + '\nassert decimal_to_precision' + args + ' == ' + match[6]
        phpContent = phpContent + '\nassert(Exchange::decimalToPrecision' + args + ' == ' + match[6] + ', $desc . "' + args + '");'
        match = regex.exec (jscontents)
    }
    const pythonFile = fs.readFileSync (pythonTests, 'utf-8')
    const phpFile = fs.readFileSync (phpTests, 'utf-8')

    let transpiledPython = pythonFile.slice (0, pythonFile.indexOf (transpileWarning) + transpileWarning.length) + pythonContent + '\n'
    let transpiledPhp = phpFile.slice (0, phpFile.indexOf (transpileWarning) + transpileWarning.length) + phpContent + '\n'
    overwriteFile(pythonTests, transpiledPython)
    overwriteFile(phpTests, transpiledPhp)
}
    createFolderRecursively (python2Folder)
    createFolderRecursively (python3Folder)
    createFolderRecursively (phpFolder)

    const classes = transpileDerivedExchangeFiles ('./js/', filename)

    if (classes === null) {
        log.bright.yellow ('0 files transpiled.')
        return;
}

    // HINT: if we're going to support specific class definitions this process won't work anymore as it will override the definitions.
    exportTypeScriptDeclarations (classes)

transpilePythonAsyncToSync ('./python/test/test_async.py', './python/test/test.py')
transpilePrecisionTests ('./js/test/base/functions/test.number.js', './python/test/test_decimal_to_precision.py', './php/test/precisionTests.php')

//-----------------------------------------------------------------------------

log.bright.green ('Transpiled successfully.')<|MERGE_RESOLUTION|>--- conflicted
+++ resolved
@@ -311,22 +311,8 @@
     [ /\<([a-zA-Z0-9_]+?)\>/g, '{$1}' ], // resolve the "arrays vs url params" conflict (both are in {}-brackets)
 ])
 
-<<<<<<< HEAD
-        const precisionImports = []
-
-        for (let constant in precisionConstants) {
-            // const regex = new RegExp ("[^\\']" + error + "[^\\']")
-            if (bodyAsString.indexOf (constant) >= 0) {
-                console.log (constant)
-                precisionImports.push ('from ccxt.base.decimal_to_precision import ' + constant)
-            }
-        }
-
-        header = header.concat (libraries, errorImports, precisionImports)
-=======
 // ----------------------------------------------------------------------------
 // one-time helpers
->>>>>>> ba0de1ca
 
 function createPythonClass (className, baseClass, body, methods, async = false) {
 
@@ -375,7 +361,17 @@
             errorImports.push ('from ccxt.base.errors import ' + error)
     }
 
-    header = header.concat (libraries, errorImports)
+    const precisionImports = []
+
+    for (let constant in precisionConstants) {
+        // const regex = new RegExp ("[^\\']" + error + "[^\\']")
+        if (bodyAsString.indexOf (constant) >= 0) {
+            console.log (constant)
+            precisionImports.push ('from ccxt.base.decimal_to_precision import ' + constant)
+        }
+    }
+
+    header = header.concat (libraries, errorImports, precisionImports)
 
     for (let method of methods) {
         const regex = new RegExp ('self\\.(' + method + ')\\s*\\(', 'g')
@@ -757,19 +753,22 @@
     overwriteFile(pythonTests, transpiledPython)
     overwriteFile(phpTests, transpiledPhp)
 }
-    createFolderRecursively (python2Folder)
-    createFolderRecursively (python3Folder)
-    createFolderRecursively (phpFolder)
-
-    const classes = transpileDerivedExchangeFiles ('./js/', filename)
-
-    if (classes === null) {
-        log.bright.yellow ('0 files transpiled.')
-        return;
-}
-
-    // HINT: if we're going to support specific class definitions this process won't work anymore as it will override the definitions.
-    exportTypeScriptDeclarations (classes)
+
+//-----------------------------------------------------------------------------
+
+createFolderRecursively (python2Folder)
+createFolderRecursively (python3Folder)
+createFolderRecursively (phpFolder)
+
+const classes = transpileDerivedExchangeFiles ('./js/', filename)
+
+if (classes === null) {
+    log.bright.yellow ('0 files transpiled.')
+    return;
+}
+
+// HINT: if we're going to support specific class definitions this process won't work anymore as it will override the definitions.
+exportTypeScriptDeclarations (classes)
 
 transpilePythonAsyncToSync ('./python/test/test_async.py', './python/test/test.py')
 transpilePrecisionTests ('./js/test/base/functions/test.number.js', './python/test/test_decimal_to_precision.py', './php/test/precisionTests.php')
