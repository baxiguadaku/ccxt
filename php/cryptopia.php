--- conflicted
+++ resolved
@@ -603,8 +603,4 @@
         }
         throw new ExchangeError ($this->id . ' ' . $this->json ($response));
     }
-<<<<<<< HEAD
-}
-=======
-}
->>>>>>> a79cb3e8
+}