<?php

namespace ccxt;

class chbtc extends zb {

    public function describe () {
        return array_replace_recursive (parent::describe (), array (
            'id' => 'chbtc',
            'name' => 'CHBTC',
            'countries' => 'CN',
            'rateLimit' => 1000,
            'version' => 'v1',
            'hasCORS' => false,
            'hasFetchOrder' => true,
            'urls' => array (
                'logo' => 'https://user-images.githubusercontent.com/1294454/28555659-f0040dc2-7109-11e7-9d99-688a438bf9f4.jpg',
                'api' => array (
                    'public' => 'http://api.chbtc.com/data', // no https for public API
                    'private' => 'https://trade.chbtc.com/api',
                ),
                'www' => 'https://trade.chbtc.com/api',
                'doc' => 'https://www.chbtc.com/i/developer',
            ),
        ));
    }

    public function get_market_field_name () {
        return 'currency';
    }

    public function fetch_markets () {
        return array (
            'BTC/CNY' => array ( 'id' => 'btc_cny', 'symbol' => 'BTC/CNY', 'base' => 'BTC', 'quote' => 'CNY' ),
            'LTC/CNY' => array ( 'id' => 'ltc_cny', 'symbol' => 'LTC/CNY', 'base' => 'LTC', 'quote' => 'CNY' ),
            'ETH/CNY' => array ( 'id' => 'eth_cny', 'symbol' => 'ETH/CNY', 'base' => 'ETH', 'quote' => 'CNY' ),
            'ETC/CNY' => array ( 'id' => 'etc_cny', 'symbol' => 'ETC/CNY', 'base' => 'ETC', 'quote' => 'CNY' ),
            'BTS/CNY' => array ( 'id' => 'bts_cny', 'symbol' => 'BTS/CNY', 'base' => 'BTS', 'quote' => 'CNY' ),
            // 'EOS/CNY' => array ( 'id' => 'eos_cny', 'symbol' => 'EOS/CNY', 'base' => 'EOS', 'quote' => 'CNY' ),
            'BCH/CNY' => array ( 'id' => 'bcc_cny', 'symbol' => 'BCH/CNY', 'base' => 'BCH', 'quote' => 'CNY' ),
            'HSR/CNY' => array ( 'id' => 'hsr_cny', 'symbol' => 'HSR/CNY', 'base' => 'HSR', 'quote' => 'CNY' ),
            'QTUM/CNY' => array ( 'id' => 'qtum_cny', 'symbol' => 'QTUM/CNY', 'base' => 'QTUM', 'quote' => 'CNY' ),
        );
    }
<<<<<<< HEAD
}
=======
}
>>>>>>> a79cb3e8
<|MERGE_RESOLUTION|>--- conflicted
+++ resolved
@@ -42,8 +42,4 @@
             'QTUM/CNY' => array ( 'id' => 'qtum_cny', 'symbol' => 'QTUM/CNY', 'base' => 'QTUM', 'quote' => 'CNY' ),
         );
     }
-<<<<<<< HEAD
-}
-=======
-}
->>>>>>> a79cb3e8
+}