'use strict';

// ---------------------------------------------------------------------------

const Exchange = require ('./base/Exchange');
const { ExchangeError, InvalidAddress, OrderNotFound, NotSupported, DDoSProtection, InsufficientFunds } = require ('./base/errors');

// ---------------------------------------------------------------------------

module.exports = class gateio extends Exchange {
    describe () {
        return this.deepExtend (super.describe (), {
            'id': 'gateio',
            'name': 'Gate.io',
            'countries': 'CN',
            'version': '2',
            'rateLimit': 1000,
            'has': {
                'CORS': false,
                'createMarketOrder': false,
                'fetchTickers': true,
                'withdraw': true,
                'createDepositAddress': true,
                'fetchDepositAddress': true,
            },
            'urls': {
                'logo': 'https://user-images.githubusercontent.com/1294454/31784029-0313c702-b509-11e7-9ccc-bc0da6a0e435.jpg',
                'api': {
                    'public': 'https://data.gate.io/api',
                    'private': 'https://data.gate.io/api',
                },
                'www': 'https://gate.io/',
                'doc': 'https://gate.io/api2',
                'fees': [
                    'https://gate.io/fee',
                    'https://support.gate.io/hc/en-us/articles/115003577673',
                ],
            },
            'api': {
                'public': {
                    'get': [
                        'pairs',
                        'marketinfo',
                        'marketlist',
                        'tickers',
                        'ticker/{id}',
                        'orderBook/{id}',
                        'trade/{id}',
                        'tradeHistory/{id}',
                        'tradeHistory/{id}/{tid}',
                    ],
                },
                'private': {
                    'post': [
                        'balances',
                        'depositAddress',
                        'newAddress',
                        'depositsWithdrawals',
                        'buy',
                        'sell',
                        'cancelOrder',
                        'cancelAllOrders',
                        'getOrder',
                        'openOrders',
                        'tradeHistory',
                        'withdraw',
                    ],
                },
            },
            'fees': {
                'trading': {
                    'tierBased': true,
                    'percentage': true,
                    'maker': 0.002,
                    'taker': 0.002,
                },
            },
            'exceptions': {
                '4': DDoSProtection,
                '7': NotSupported,
                '8': NotSupported,
                '9': NotSupported,
                '15': DDoSProtection,
                '16': OrderNotFound,
                '17': OrderNotFound,
                '21': InsufficientFunds,
            },
            // https://gate.io/api2#errCode
            'errorCodeNames': {
                '1': 'Invalid request',
                '2': 'Invalid version',
                '3': 'Invalid request',
                '4': 'Too many attempts',
                '5': 'Invalid sign',
                '6': 'Invalid sign',
                '7': 'Currency is not supported',
                '8': 'Currency is not supported',
                '9': 'Currency is not supported',
                '10': 'Verified failed',
                '11': 'Obtaining address failed',
                '12': 'Empty params',
                '13': 'Internal error, please report to administrator',
                '14': 'Invalid user',
                '15': 'Cancel order too fast, please wait 1 min and try again',
                '16': 'Invalid order id or order is already closed',
                '17': 'Invalid orderid',
                '18': 'Invalid amount',
                '19': 'Not permitted or trade is disabled',
                '20': 'Your order size is too small',
                '21': 'You don\'t have enough fund',
            },
        });
    }

    async fetchMarkets () {
        let response = await this.publicGetMarketinfo ();
        let markets = this.safeValue (response, 'pairs');
        if (!markets)
            throw new ExchangeError (this.id + ' fetchMarkets got an unrecognized response');
        let result = [];
        for (let i = 0; i < markets.length; i++) {
            let market = markets[i];
            let keys = Object.keys (market);
            let id = keys[0];
            let details = market[id];
            let [ base, quote ] = id.split ('_');
            base = base.toUpperCase ();
            quote = quote.toUpperCase ();
            base = this.commonCurrencyCode (base);
            quote = this.commonCurrencyCode (quote);
            let symbol = base + '/' + quote;
            let precision = {
                'amount': 8,
                'price': details['decimal_places'],
            };
            let amountLimits = {
                'min': details['min_amount'],
                'max': undefined,
            };
            let priceLimits = {
                'min': Math.pow (10, -details['decimal_places']),
                'max': undefined,
            };
            let costLimits = {
                'min': amountLimits['min'] * priceLimits['min'],
                'max': undefined,
            };
            let limits = {
                'amount': amountLimits,
                'price': priceLimits,
                'cost': costLimits,
            };
            result.push ({
                'id': id,
                'symbol': symbol,
                'base': base,
                'quote': quote,
                'info': market,
                'maker': details['fee'] / 100,
                'taker': details['fee'] / 100,
                'precision': precision,
                'limits': limits,
            });
        }
        return result;
    }

    async fetchBalance (params = {}) {
        await this.loadMarkets ();
        let balance = await this.privatePostBalances ();
        let result = { 'info': balance };
        let currencies = Object.keys (this.currencies);
        for (let i = 0; i < currencies.length; i++) {
            let currency = currencies[i];
            let code = this.commonCurrencyCode (currency);
            let account = this.account ();
            if ('available' in balance) {
                if (currency in balance['available']) {
                    account['free'] = parseFloat (balance['available'][currency]);
                }
            }
            if ('locked' in balance) {
                if (currency in balance['locked']) {
                    account['used'] = parseFloat (balance['locked'][currency]);
                }
            }
            account['total'] = this.sum (account['free'], account['used']);
            result[code] = account;
        }
        return this.parseBalance (result);
    }

    async fetchOrderBook (symbol, limit = undefined, params = {}) {
        await this.loadMarkets ();
        let orderbook = await this.publicGetOrderBookId (this.extend ({
            'id': this.marketId (symbol),
        }, params));
        return this.parseOrderBook (orderbook);
    }

    parseTicker (ticker, market = undefined) {
        let timestamp = this.milliseconds ();
        let symbol = undefined;
        if (market)
            symbol = market['symbol'];
        let last = this.safeFloat (ticker, 'last');
        return {
            'symbol': symbol,
            'timestamp': timestamp,
            'datetime': this.iso8601 (timestamp),
            'high': this.safeFloat (ticker, 'high24hr'),
            'low': this.safeFloat (ticker, 'low24hr'),
            'bid': this.safeFloat (ticker, 'highestBid'),
            'bidVolume': undefined,
            'ask': this.safeFloat (ticker, 'lowestAsk'),
            'askVolume': undefined,
            'vwap': undefined,
            'open': undefined,
            'close': last,
            'last': last,
            'previousClose': undefined,
            'change': this.safeFloat (ticker, 'percentChange'),
            'percentage': undefined,
            'average': undefined,
            'baseVolume': this.safeFloat (ticker, 'quoteVolume'),
            'quoteVolume': this.safeFloat (ticker, 'baseVolume'),
            'info': ticker,
        };
    }

    handleErrors (code, reason, url, method, headers, body) {
        if (body.length <= 0) {
            return;
        }
        if (body[0] !== '{') {
            return;
        }
        let jsonbodyParsed = JSON.parse (body);
        let resultString = this.safeString (jsonbodyParsed, 'result', '');
        if (resultString !== 'false') {
            return;
        }
        let errorCode = this.safeString (jsonbodyParsed, 'code');
        if (typeof errorCode !== 'undefined') {
            const exceptions = this.exceptions;
            const errorCodeNames = this.errorCodeNames;
            if (errorCode in exceptions) {
                let message = '';
                if (errorCode in errorCodeNames) {
                    message = errorCodeNames[errorCode];
                } else {
                    message = this.safeString (jsonbodyParsed, 'message', '(unknown)');
                }
                throw new exceptions[errorCode] (message);
            }
        }
    }

    async fetchTickers (symbols = undefined, params = {}) {
        await this.loadMarkets ();
        let tickers = await this.publicGetTickers (params);
        let result = {};
        let ids = Object.keys (tickers);
        for (let i = 0; i < ids.length; i++) {
            let id = ids[i];
            let [ baseId, quoteId ] = id.split ('_');
            let base = baseId.toUpperCase ();
            let quote = quoteId.toUpperCase ();
            base = this.commonCurrencyCode (base);
            quote = this.commonCurrencyCode (quote);
            let symbol = base + '/' + quote;
            let ticker = tickers[id];
            let market = undefined;
            if (symbol in this.markets)
                market = this.markets[symbol];
            if (id in this.markets_by_id)
                market = this.markets_by_id[id];
            result[symbol] = this.parseTicker (ticker, market);
        }
        return result;
    }

    async fetchTicker (symbol, params = {}) {
        await this.loadMarkets ();
        let market = this.market (symbol);
        let ticker = await this.publicGetTickerId (this.extend ({
            'id': market['id'],
        }, params));
        return this.parseTicker (ticker, market);
    }

    parseTrade (trade, market) {
        // exchange reports local time (UTC+8)
        let timestamp = this.parse8601 (trade['date']) - 8 * 60 * 60 * 1000;
        return {
            'id': trade['tradeID'],
            'info': trade,
            'timestamp': timestamp,
            'datetime': this.iso8601 (timestamp),
            'symbol': market['symbol'],
            'type': undefined,
            'side': trade['type'],
            'price': this.safeFloat (trade, 'rate'),
            'amount': this.safeFloat (trade, 'amount'),
        };
    }

    async fetchTrades (symbol, since = undefined, limit = undefined, params = {}) {
        await this.loadMarkets ();
        let market = this.market (symbol);
        let response = await this.publicGetTradeHistoryId (this.extend ({
            'id': market['id'],
        }, params));
        return this.parseTrades (response['data'], market, since, limit);
    }

<<<<<<< HEAD
=======
    async fetchOrders (symbol = undefined, since = undefined, limit = undefined, params = {}) {
        let response = await this.privatePostOpenOrders ();
        if (typeof response !== 'undefined') {
            if ('result' in response) {
                if ('orders' in response) {
                    let responseOrders = response['orders'];
                    let resultOrders = [];
                    for (let i = 0; i < responseOrders.length; i++) {
                        resultOrders.push (this.parseOrder (responseOrders[i]));
                    }
                    return resultOrders;
                }
            }
        }
        let defaultUnparsedResult = {};
        defaultUnparsedResult['info'] = response;
        return defaultUnparsedResult;
    }

>>>>>>> f75d9432
    async fetchOrder (id, symbol = undefined, params = {}) {
        await this.loadMarkets ();
        let response = await this.privatePostGetOrder (this.extend ({
            'orderNumber': id,
            'currencyPair': this.marketId (symbol),
        }, params));
        return this.parseOrder (response['order']);
    }

    parseOrderStatus (status) {
        let statuses = {
            'cancelled': 'canceled',
            'closed': 'closed',
            'open': 'open',
        };
        if (status in statuses)
            return statuses[status];
        return status;
    }

<<<<<<< HEAD
    parseOrder (order, market = undefined) {
        let symbol = undefined;
        if (!market)
            market = this.safeValue (this.marketsById, order['currencyPair']);
        if (market)
            symbol = market['symbol'];
        let timestamp = this.safeInteger (order, 'timestamp'); // * 1000;
        let price = this.safeFloat (order, 'filledRate');
        let amount = this.safeFloat (order, 'initialAmount');
        let filled = this.safeFloat (order, 'filledAmount');
        let remaining = this.safeFloat (order, 'amount');
        let status = this.parseOrderStatus (this.safeString (order, 'status'));
=======
    parseOrder (order, market = undefined, createOrderSymbol = undefined, createOrderSide = undefined, createOrderInitialAmount = undefined) {
        let symbol = undefined;
        if (!market) {
            if ('currencyPair' in order) {
                market = this.safeValue (this.marketsById, order['currencyPair']);
            }
        }
        if (market)
            symbol = market['symbol'];
        if (createOrderSymbol) {
            symbol = createOrderSymbol;
        }
        let datetime = undefined;
        let timestamp = undefined;
        if ('timestamp' in order) {
            timestamp = this.safeInteger (order, 'timestamp', 0) * 1000;
        } else {
            timestamp = this.milliseconds ();
        }
        if (timestamp > 0) {
            datetime = this.iso8601 (timestamp);
        }
        let amount = undefined;
        if ('initialAmount' in order) {
            amount = this.safeFloat (order, 'initialAmount');
        } else if (createOrderInitialAmount) {
            amount = createOrderInitialAmount;
        }
        let remaining = undefined;
        if ('amount' in order) {
            remaining = this.safeFloat (order, 'amount');
        } else if ('leftAmount' in order) {
            remaining = this.safeFloat (order, 'leftAmount');
        }
        let status = undefined;
        if ('status' in order) {
            status = this.parseOrderStatus (this.safeString (order, 'status'));
        } else if (createOrderSymbol) {
            if (this.safeInteger (order, 'code') === 0) {
                status = 'open';
            }
        }
        let side = undefined;
        if ('type' in order) {
            side = this.safeString (order, 'type');
        } else if (createOrderSide) {
            side = createOrderSide;
        }
        let price = this.safeFloat (order, 'filledRate');
        let filled = this.safeFloat (order, 'filledAmount');
>>>>>>> f75d9432
        let feeCost = this.safeFloat (order, 'feeValue');
        let feeCurrency = this.safeString (order, 'feeCurrency');
        if (typeof feeCurrency !== 'undefined') {
            if (feeCurrency in this.currencies_by_id) {
                feeCurrency = this.currencies_by_id[feeCurrency]['code'];
            }
        }
        return {
            'id': this.safeString (order, 'orderNumber'),
<<<<<<< HEAD
            'datetime': this.iso8601 (timestamp),
=======
            'datetime': datetime,
>>>>>>> f75d9432
            'timestamp': timestamp,
            'status': status,
            'symbol': symbol,
            'type': 'limit',
<<<<<<< HEAD
            'side': this.safeString (order, 'type'),
=======
            'side': side,
>>>>>>> f75d9432
            'price': price,
            'cost': undefined,
            'amount': amount,
            'filled': filled,
            'remaining': remaining,
            'trades': undefined,
            'fee': {
                'cost': feeCost,
                'currency': feeCurrency,
            },
            'info': this.safeValue (order, 'info', order),
        };
    }

    async createOrder (symbol, type, side, amount, price = undefined, params = {}) {
        if (type === 'market')
            throw new ExchangeError (this.id + ' allows limit orders only');
        await this.loadMarkets ();
        let method = 'privatePost' + this.capitalize (side);
        let order = {
            'currencyPair': this.marketId (symbol),
            'rate': price,
            'amount': amount,
        };
        let response = await this[method] (this.extend (order, params));
<<<<<<< HEAD
        return {
            'info': response,
            'id': response['orderNumber'].toString (),
        };
=======
        return this.parseOrder (response, undefined, symbol, side, amount);
>>>>>>> f75d9432
    }

    async cancelOrder (id, symbol = undefined, params = {}) {
        await this.loadMarkets ();
        return await this.privatePostCancelOrder ({
            'orderNumber': id,
            'currencyPair': this.marketId (symbol),
        });
    }

    async queryDepositAddress (method, currency, params = {}) {
        method = 'privatePost' + method + 'Address';
        let response = await this[method] (this.extend ({
            'currency': currency,
        }, params));
        let address = undefined;
        let tag = undefined;
        if ('addr' in response) {
            address = this.safeString (response, 'addr');
<<<<<<< HEAD
            if ((typeof address !== 'undefined') && (address.indexOf ('address') >= 0))
                throw new InvalidAddress (this.id + ' queryDepositAddress ' + address);
=======
>>>>>>> f75d9432
            if (currency === 'XRP') {
                let parts = address.split ('/', 2);
                address = parts[0];
                tag = parts[1];
            }
        }
<<<<<<< HEAD
=======
        if ((typeof address !== 'undefined') && (address.indexOf ('address') >= 0))
            throw new InvalidAddress (this.id + ' queryDepositAddress ' + address);
>>>>>>> f75d9432
        return {
            'currency': currency,
            'address': address,
            'tag': tag,
            'status': (typeof address !== 'undefined') ? 'ok' : 'none',
            'info': response,
        };
    }

    async createDepositAddress (currency, params = {}) {
        return await this.queryDepositAddress ('New', currency, params);
    }

    async fetchDepositAddress (currency, params = {}) {
        return await this.queryDepositAddress ('Deposit', currency, params);
    }

    async withdraw (currency, amount, address, tag = undefined, params = {}) {
        this.checkAddress (address);
        await this.loadMarkets ();
        let response = await this.privatePostWithdraw (this.extend ({
            'currency': currency.toLowerCase (),
            'amount': amount,
            'address': address, // Address must exist in you AddressBook in security settings
        }, params));
        return {
            'info': response,
            'id': undefined,
        };
    }

    sign (path, api = 'public', method = 'GET', params = {}, headers = undefined, body = undefined) {
        let prefix = (api === 'private') ? (api + '/') : '';
        let url = this.urls['api'][api] + this.version + '/1/' + prefix + this.implodeParams (path, params);
        let query = this.omit (params, this.extractParams (path));
        if (api === 'public') {
            if (Object.keys (query).length)
                url += '?' + this.urlencode (query);
        } else {
            this.checkRequiredCredentials ();
            let nonce = this.nonce ();
            let request = { 'nonce': nonce };
            body = this.urlencode (this.extend (request, query));
            let signature = this.hmac (this.encode (body), this.encode (this.secret), 'sha512');
            headers = {
                'Key': this.apiKey,
                'Sign': signature,
                'Content-Type': 'application/x-www-form-urlencoded',
            };
        }
        return { 'url': url, 'method': method, 'body': body, 'headers': headers };
    }

    async request (path, api = 'public', method = 'GET', params = {}, headers = undefined, body = undefined) {
        let response = await this.fetch2 (path, api, method, params, headers, body);
        if ('result' in response) {
            let result = response['result'];
            let message = this.id + ' ' + this.json (response);
            if (typeof result === 'undefined')
                throw new ExchangeError (message);
            if (typeof result === 'string') {
                if (result !== 'true')
                    throw new ExchangeError (message);
            } else if (!result) {
                throw new ExchangeError (message);
            }
        }
        return response;
    }
};<|MERGE_RESOLUTION|>--- conflicted
+++ resolved
@@ -314,28 +314,11 @@
         return this.parseTrades (response['data'], market, since, limit);
     }
 
-<<<<<<< HEAD
-=======
     async fetchOrders (symbol = undefined, since = undefined, limit = undefined, params = {}) {
-        let response = await this.privatePostOpenOrders ();
-        if (typeof response !== 'undefined') {
-            if ('result' in response) {
-                if ('orders' in response) {
-                    let responseOrders = response['orders'];
-                    let resultOrders = [];
-                    for (let i = 0; i < responseOrders.length; i++) {
-                        resultOrders.push (this.parseOrder (responseOrders[i]));
-                    }
-                    return resultOrders;
-                }
-            }
-        }
-        let defaultUnparsedResult = {};
-        defaultUnparsedResult['info'] = response;
-        return defaultUnparsedResult;
-    }
-
->>>>>>> f75d9432
+        let response = await this.privatePostOpenOrders (params);
+        return this.parseOrders (response['result']['orders'], undefined, since, limit);
+    }
+
     async fetchOrder (id, symbol = undefined, params = {}) {
         await this.loadMarkets ();
         let response = await this.privatePostGetOrder (this.extend ({
@@ -348,79 +331,36 @@
     parseOrderStatus (status) {
         let statuses = {
             'cancelled': 'canceled',
-            'closed': 'closed',
-            'open': 'open',
+            // 'closed': 'closed', // these two statuses aren't actually needed
+            // 'open': 'open', // as they are mapped one-to-one
         };
         if (status in statuses)
             return statuses[status];
         return status;
     }
 
-<<<<<<< HEAD
     parseOrder (order, market = undefined) {
+        let id = this.safeString (order, 'orderNumber');
         let symbol = undefined;
-        if (!market)
-            market = this.safeValue (this.marketsById, order['currencyPair']);
-        if (market)
+        if (typeof market === 'undefined') {
+            let marketId = this.safeString (order, 'currencyPair');
+            if (marketId in this.markets_by_id) {
+                market = this.markets_by_id[marketId];
+            }
+        }
+        if (typeof market !== 'undefined')
             symbol = market['symbol'];
-        let timestamp = this.safeInteger (order, 'timestamp'); // * 1000;
+        let timestamp = this.safeInteger (order, 'timestamp');
+        if (typeof timestamp !== 'undefined')
+            timestamp *= 1000;
+        let status = this.safeString (order, 'status');
+        if (typeof status !== 'undefined')
+            status = this.parseOrderStatus (status);
+        let side = this.safeString (order, 'type');
         let price = this.safeFloat (order, 'filledRate');
         let amount = this.safeFloat (order, 'initialAmount');
         let filled = this.safeFloat (order, 'filledAmount');
-        let remaining = this.safeFloat (order, 'amount');
-        let status = this.parseOrderStatus (this.safeString (order, 'status'));
-=======
-    parseOrder (order, market = undefined, createOrderSymbol = undefined, createOrderSide = undefined, createOrderInitialAmount = undefined) {
-        let symbol = undefined;
-        if (!market) {
-            if ('currencyPair' in order) {
-                market = this.safeValue (this.marketsById, order['currencyPair']);
-            }
-        }
-        if (market)
-            symbol = market['symbol'];
-        if (createOrderSymbol) {
-            symbol = createOrderSymbol;
-        }
-        let datetime = undefined;
-        let timestamp = undefined;
-        if ('timestamp' in order) {
-            timestamp = this.safeInteger (order, 'timestamp', 0) * 1000;
-        } else {
-            timestamp = this.milliseconds ();
-        }
-        if (timestamp > 0) {
-            datetime = this.iso8601 (timestamp);
-        }
-        let amount = undefined;
-        if ('initialAmount' in order) {
-            amount = this.safeFloat (order, 'initialAmount');
-        } else if (createOrderInitialAmount) {
-            amount = createOrderInitialAmount;
-        }
-        let remaining = undefined;
-        if ('amount' in order) {
-            remaining = this.safeFloat (order, 'amount');
-        } else if ('leftAmount' in order) {
-            remaining = this.safeFloat (order, 'leftAmount');
-        }
-        let status = undefined;
-        if ('status' in order) {
-            status = this.parseOrderStatus (this.safeString (order, 'status'));
-        } else if (createOrderSymbol) {
-            if (this.safeInteger (order, 'code') === 0) {
-                status = 'open';
-            }
-        }
-        let side = undefined;
-        if ('type' in order) {
-            side = this.safeString (order, 'type');
-        } else if (createOrderSide) {
-            side = createOrderSide;
-        }
-        let price = this.safeFloat (order, 'filledRate');
-        let filled = this.safeFloat (order, 'filledAmount');
->>>>>>> f75d9432
+        let remaining = this.safeFloat (order, 'leftAmount');
         let feeCost = this.safeFloat (order, 'feeValue');
         let feeCurrency = this.safeString (order, 'feeCurrency');
         if (typeof feeCurrency !== 'undefined') {
@@ -429,21 +369,13 @@
             }
         }
         return {
-            'id': this.safeString (order, 'orderNumber'),
-<<<<<<< HEAD
+            'id': id,
             'datetime': this.iso8601 (timestamp),
-=======
-            'datetime': datetime,
->>>>>>> f75d9432
             'timestamp': timestamp,
             'status': status,
             'symbol': symbol,
             'type': 'limit',
-<<<<<<< HEAD
-            'side': this.safeString (order, 'type'),
-=======
             'side': side,
->>>>>>> f75d9432
             'price': price,
             'cost': undefined,
             'amount': amount,
@@ -454,7 +386,7 @@
                 'cost': feeCost,
                 'currency': feeCurrency,
             },
-            'info': this.safeValue (order, 'info', order),
+            'info': order,
         };
     }
 
@@ -463,20 +395,18 @@
             throw new ExchangeError (this.id + ' allows limit orders only');
         await this.loadMarkets ();
         let method = 'privatePost' + this.capitalize (side);
+        let market = this.market (symbol);
         let order = {
-            'currencyPair': this.marketId (symbol),
+            'currencyPair': market['id'],
             'rate': price,
             'amount': amount,
         };
         let response = await this[method] (this.extend (order, params));
-<<<<<<< HEAD
-        return {
-            'info': response,
-            'id': response['orderNumber'].toString (),
-        };
-=======
-        return this.parseOrder (response, undefined, symbol, side, amount);
->>>>>>> f75d9432
+        return this.parseOrder (this.extend ({
+            'status': 'open',
+            'type': side,
+            'initialAmount': amount,
+        }), response, market);
     }
 
     async cancelOrder (id, symbol = undefined, params = {}) {
@@ -487,31 +417,22 @@
         });
     }
 
-    async queryDepositAddress (method, currency, params = {}) {
+    async queryDepositAddress (method, code, params = {}) {
+        await this.loadMarkets ();
+        let currency = this.currency (code);
         method = 'privatePost' + method + 'Address';
         let response = await this[method] (this.extend ({
-            'currency': currency,
+            'currency': currency['id'],
         }, params));
-        let address = undefined;
+        let address = this.safeString (response, 'addr');
         let tag = undefined;
-        if ('addr' in response) {
-            address = this.safeString (response, 'addr');
-<<<<<<< HEAD
-            if ((typeof address !== 'undefined') && (address.indexOf ('address') >= 0))
-                throw new InvalidAddress (this.id + ' queryDepositAddress ' + address);
-=======
->>>>>>> f75d9432
-            if (currency === 'XRP') {
-                let parts = address.split ('/', 2);
-                address = parts[0];
-                tag = parts[1];
-            }
-        }
-<<<<<<< HEAD
-=======
         if ((typeof address !== 'undefined') && (address.indexOf ('address') >= 0))
             throw new InvalidAddress (this.id + ' queryDepositAddress ' + address);
->>>>>>> f75d9432
+        if (code === 'XRP') {
+            let parts = address.split ('/', 2);
+            address = parts[0];
+            tag = parts[1];
+        }
         return {
             'currency': currency,
             'address': address,
@@ -521,12 +442,12 @@
         };
     }
 
-    async createDepositAddress (currency, params = {}) {
-        return await this.queryDepositAddress ('New', currency, params);
-    }
-
-    async fetchDepositAddress (currency, params = {}) {
-        return await this.queryDepositAddress ('Deposit', currency, params);
+    async createDepositAddress (code, params = {}) {
+        return await this.queryDepositAddress ('New', code, params);
+    }
+
+    async fetchDepositAddress (code, params = {}) {
+        return await this.queryDepositAddress ('Deposit', code, params);
     }
 
     async withdraw (currency, amount, address, tag = undefined, params = {}) {
