'use strict';

//  ---------------------------------------------------------------------------

const Exchange = require ('./base/Exchange');
const { ExchangeError, InsufficientFunds, OrderNotFound, InvalidOrder, DDoSProtection, InvalidNonce, AuthenticationError } = require ('./base/errors');

//  ---------------------------------------------------------------------------

module.exports = class binance extends Exchange {
    describe () {
        return this.deepExtend (super.describe (), {
            'id': 'binance',
            'name': 'Binance',
            'countries': 'JP', // Japan
            'rateLimit': 500,
            // new metainfo interface
            'has': {
                'fetchDepositAddress': true,
                'CORS': false,
                'fetchBidsAsks': true,
                'fetchTickers': true,
                'fetchOHLCV': true,
                'fetchMyTrades': true,
                'fetchOrder': true,
                'fetchOrders': true,
                'fetchOpenOrders': true,
                'fetchClosedOrders': true,
                'withdraw': true,
                'fetchFundingFees': true,
            },
            'timeframes': {
                '1m': '1m',
                '3m': '3m',
                '5m': '5m',
                '15m': '15m',
                '30m': '30m',
                '1h': '1h',
                '2h': '2h',
                '4h': '4h',
                '6h': '6h',
                '8h': '8h',
                '12h': '12h',
                '1d': '1d',
                '3d': '3d',
                '1w': '1w',
                '1M': '1M',
            },
            'urls': {
                'logo': 'https://user-images.githubusercontent.com/1294454/29604020-d5483cdc-87ee-11e7-94c7-d1a8d9169293.jpg',
                'api': {
                    'web': 'https://www.binance.com',
                    'wapi': 'https://api.binance.com/wapi/v3',
                    'public': 'https://api.binance.com/api/v1',
                    'private': 'https://api.binance.com/api/v3',
                    'v3': 'https://api.binance.com/api/v3',
                    'v1': 'https://api.binance.com/api/v1',
                },
                'www': 'https://www.binance.com',
                'doc': 'https://github.com/binance-exchange/binance-official-api-docs/blob/master/rest-api.md',
                'fees': [
                    'https://binance.zendesk.com/hc/en-us/articles/115000429332',
                    'https://support.binance.com/hc/en-us/articles/115000583311',
                ],
            },
            'api': {
                'web': {
                    'get': [
                        'exchange/public/product',
                    ],
                },
                'wapi': {
                    'post': [
                        'withdraw',
                    ],
                    'get': [
                        'depositHistory',
                        'withdrawHistory',
                        'depositAddress',
                        'accountStatus',
                        'systemStatus',
                        'withdrawFee',
                    ],
                },
                'v3': {
                    'get': [
                        'ticker/price',
                        'ticker/bookTicker',
                    ],
                },
                'public': {
                    'get': [
                        'exchangeInfo',
                        'ping',
                        'time',
                        'depth',
                        'aggTrades',
                        'klines',
                        'ticker/24hr',
                        'ticker/allPrices',
                        'ticker/allBookTickers',
                        'ticker/price',
                        'ticker/bookTicker',
                        'exchangeInfo',
                    ],
                    'put': [ 'userDataStream' ],
                    'post': [ 'userDataStream' ],
                    'delete': [ 'userDataStream' ],
                },
                'private': {
                    'get': [
                        'order',
                        'openOrders',
                        'allOrders',
                        'account',
                        'myTrades',
                    ],
                    'post': [
                        'order',
                        'order/test',
                    ],
                    'delete': [
                        'order',
                    ],
                },
            },
            'fees': {
                'trading': {
                    'tierBased': false,
                    'percentage': true,
                    'taker': 0.001,
                    'maker': 0.001,
                },
                // should be deleted, these are outdated and inaccurate
                'funding': {
                    'tierBased': false,
                    'percentage': false,
                    'withdraw': {
                        'ADA': 1.0,
                        'ADX': 4.7,
                        'AION': 1.9,
                        'AMB': 11.4,
                        'APPC': 6.5,
                        'ARK': 0.1,
                        'ARN': 3.1,
                        'AST': 10.0,
                        'BAT': 18.0,
                        'BCD': 1.0,
                        'BCH': 0.001,
                        'BCPT': 10.2,
                        'BCX': 1.0,
                        'BNB': 0.7,
                        'BNT': 1.5,
                        'BQX': 1.6,
                        'BRD': 6.4,
                        'BTC': 0.001,
                        'BTG': 0.001,
                        'BTM': 5.0,
                        'BTS': 1.0,
                        'CDT': 67.0,
                        'CMT': 37.0,
                        'CND': 47.0,
                        'CTR': 5.4,
                        'DASH': 0.002,
                        'DGD': 0.06,
                        'DLT': 11.7,
                        'DNT': 51.0,
                        'EDO': 2.5,
                        'ELF': 6.5,
                        'ENG': 2.1,
                        'ENJ': 42.0,
                        'EOS': 1.0,
                        'ETC': 0.01,
                        'ETF': 1.0,
                        'ETH': 0.01,
                        'EVX': 2.5,
                        'FUEL': 45.0,
                        'FUN': 85.0,
                        'GAS': 0,
                        'GTO': 20.0,
                        'GVT': 0.53,
                        'GXS': 0.3,
                        'HCC': 0.0005,
                        'HSR': 0.0001,
                        'ICN': 3.5,
                        'ICX': 1.3,
                        'INS': 1.5,
                        'IOTA': 0.5,
                        'KMD': 0.002,
                        'KNC': 2.6,
                        'LEND': 54.0,
                        'LINK': 12.8,
                        'LLT': 54.0,
                        'LRC': 9.1,
                        'LSK': 0.1,
                        'LTC': 0.01,
                        'LUN': 0.29,
                        'MANA': 74.0,
                        'MCO': 0.86,
                        'MDA': 4.7,
                        'MOD': 2.0,
                        'MTH': 34.0,
                        'MTL': 1.9,
                        'NAV': 0.2,
                        'NEBL': 0.01,
                        'NEO': 0.0,
                        'NULS': 2.1,
                        'OAX': 8.3,
                        'OMG': 0.57,
                        'OST': 17.0,
                        'POE': 88.0,
                        'POWR': 8.6,
                        'PPT': 0.25,
                        'QSP': 21.0,
                        'QTUM': 0.01,
                        'RCN': 35.0,
                        'RDN': 2.2,
                        'REQ': 18.1,
                        'RLC': 4.1,
                        'SALT': 1.3,
                        'SBTC': 1.0,
                        'SNGLS': 42,
                        'SNM': 29.0,
                        'SNT': 32.0,
                        'STORJ': 5.9,
                        'STRAT': 0.1,
                        'SUB': 7.4,
                        'TNB': 82.0,
                        'TNT': 47.0,
                        'TRIG': 6.7,
                        'TRX': 129.0,
                        'USDT': 23.0,
                        'VEN': 1.8,
                        'VIB': 28.0,
                        'VIBE': 7.2,
                        'WABI': 3.5,
                        'WAVES': 0.002,
                        'WINGS': 9.3,
                        'WTC': 0.5,
                        'XLM': 0.01,
                        'XMR': 0.04,
                        'XRP': 0.25,
                        'XVG': 0.1,
                        'XZC': 0.02,
                        'YOYOW': 39.0,
                        'ZEC': 0.005,
                        'ZRX': 5.7,
                    },
                    'deposit': {},
                },
            },
            'commonCurrencies': {
                'YOYO': 'YOYOW',
                'BCC': 'BCH',
                'NANO': 'XRB',
            },
            // exchange-specific options
            'options': {
                'warnOnFetchOpenOrdersWithoutSymbol': true,
                'recvWindow': 5 * 1000, // 5 sec, binance default
                'timeDifference': 0, // the difference between system clock and Binance clock
                'adjustForTimeDifference': false, // controls the adjustment logic upon instantiation
            },
            'exceptions': {
                '-1013': InvalidOrder, // createOrder -> 'invalid quantity'/'invalid price'/MIN_NOTIONAL
                '-1021': InvalidNonce, // 'your time is ahead of server'
                '-1100': InvalidOrder, // createOrder(symbol, 1, asdf) -> 'Illegal characters found in parameter 'price'
                '-2010': InsufficientFunds, // createOrder -> 'Account has insufficient balance for requested action.'
                '-2011': OrderNotFound, // cancelOrder(1, 'BTC/USDT') -> 'UNKNOWN_ORDER'
                '-2013': OrderNotFound, // fetchOrder (1, 'BTC/USDT') -> 'Order does not exist'
                '-2015': AuthenticationError, // "Invalid API-key, IP, or permissions for action."
            },
        });
    }

    nonce () {
        return this.milliseconds () - this.options['timeDifference'];
    }

    async loadTimeDifference () {
        const response = await this.publicGetTime ();
        const after = this.milliseconds ();
        this.options['timeDifference'] = parseInt (after - response['serverTime']);
        return this.options['timeDifference'];
    }

    async fetchMarkets () {
        let response = await this.publicGetExchangeInfo ();
        if (this.options['adjustForTimeDifference'])
            await this.loadTimeDifference ();
        let markets = response['symbols'];
        let result = [];
        for (let i = 0; i < markets.length; i++) {
            let market = markets[i];
            let id = market['symbol'];
            // "123456" is a "test symbol/market"
            if (id === '123456')
                continue;
            let baseId = market['baseAsset'];
            let quoteId = market['quoteAsset'];
            let base = this.commonCurrencyCode (baseId);
            let quote = this.commonCurrencyCode (quoteId);
            let symbol = base + '/' + quote;
            let filters = this.indexBy (market['filters'], 'filterType');
            let precision = {
                'base': market['baseAssetPrecision'],
                'quote': market['quotePrecision'],
                'amount': market['baseAssetPrecision'],
                'price': market['quotePrecision'],
            };
            let active = (market['status'] === 'TRADING');
            // lot size is deprecated as of 2018.02.06
            let lot = -1 * Math.log10 (precision['amount']);
            let entry = {
                'id': id,
                'symbol': symbol,
                'base': base,
                'quote': quote,
                'baseId': baseId,
                'quoteId': quoteId,
                'info': market,
                'lot': lot, // lot size is deprecated as of 2018.02.06
                'active': active,
                'precision': precision,
                'limits': {
                    'amount': {
                        'min': Math.pow (10, -precision['amount']),
                        'max': undefined,
                    },
                    'price': {
                        'min': Math.pow (10, -precision['price']),
                        'max': undefined,
                    },
                    'cost': {
                        'min': lot,
                        'max': undefined,
                    },
                },
            };
            if ('PRICE_FILTER' in filters) {
                let filter = filters['PRICE_FILTER'];
                entry['precision']['price'] = this.precisionFromString (filter['tickSize']);
                entry['limits']['price'] = {
                    'min': parseFloat (filter['minPrice']),
                    'max': parseFloat (filter['maxPrice']),
                };
            }
            if ('LOT_SIZE' in filters) {
                let filter = filters['LOT_SIZE'];
                entry['precision']['amount'] = this.precisionFromString (filter['stepSize']);
                entry['lot'] = parseFloat (filter['stepSize']); // lot size is deprecated as of 2018.02.06
                entry['limits']['amount'] = {
                    'min': parseFloat (filter['minQty']),
                    'max': parseFloat (filter['maxQty']),
                };
            }
            if ('MIN_NOTIONAL' in filters) {
                entry['limits']['cost']['min'] = parseFloat (filters['MIN_NOTIONAL']['minNotional']);
            }
            result.push (entry);
        }
        return result;
    }

    calculateFee (symbol, type, side, amount, price, takerOrMaker = 'taker', params = {}) {
        let market = this.markets[symbol];
        let key = 'quote';
        let rate = market[takerOrMaker];
        let cost = parseFloat (this.costToPrecision (symbol, amount * rate));
        if (side === 'sell') {
            cost *= price;
        } else {
            key = 'base';
        }
        return {
            'type': takerOrMaker,
            'currency': market[key],
            'rate': rate,
            'cost': parseFloat (this.feeToPrecision (symbol, cost)),
        };
    }

    async fetchBalance (params = {}) {
        await this.loadMarkets ();
        let response = await this.privateGetAccount (params);
        let result = { 'info': response };
        let balances = response['balances'];
        for (let i = 0; i < balances.length; i++) {
            let balance = balances[i];
            let currency = balance['asset'];
            if (currency in this.currencies_by_id)
                currency = this.currencies_by_id[currency]['code'];
            let account = {
                'free': parseFloat (balance['free']),
                'used': parseFloat (balance['locked']),
                'total': 0.0,
            };
            account['total'] = this.sum (account['free'], account['used']);
            result[currency] = account;
        }
        return this.parseBalance (result);
    }

    async fetchOrderBook (symbol, limit = undefined, params = {}) {
        await this.loadMarkets ();
        let market = this.market (symbol);
        let request = {
            'symbol': market['id'],
        };
        if (typeof limit !== 'undefined')
            request['limit'] = limit; // default = maximum = 100
        let response = await this.publicGetDepth (this.extend (request, params));
        let orderbook = this.parseOrderBook (response);
        orderbook['nonce'] = this.safeInteger (response, 'lastUpdateId');
        return orderbook;
    }

    parseTicker (ticker, market = undefined) {
        let timestamp = this.safeInteger (ticker, 'closeTime');
        let iso8601 = (typeof timestamp === 'undefined') ? undefined : this.iso8601 (timestamp);
        let symbol = this.findSymbol (this.safeString (ticker, 'symbol'), market);
        let last = this.safeFloat (ticker, 'lastPrice');
        return {
            'symbol': symbol,
            'timestamp': timestamp,
            'datetime': iso8601,
            'high': this.safeFloat (ticker, 'highPrice'),
            'low': this.safeFloat (ticker, 'lowPrice'),
            'bid': this.safeFloat (ticker, 'bidPrice'),
            'bidVolume': this.safeFloat (ticker, 'bidQty'),
            'ask': this.safeFloat (ticker, 'askPrice'),
            'askVolume': this.safeFloat (ticker, 'askQty'),
            'vwap': this.safeFloat (ticker, 'weightedAvgPrice'),
            'open': this.safeFloat (ticker, 'openPrice'),
            'close': last,
            'last': last,
            'previousClose': this.safeFloat (ticker, 'prevClosePrice'), // previous day close
            'change': this.safeFloat (ticker, 'priceChange'),
            'percentage': this.safeFloat (ticker, 'priceChangePercent'),
            'average': undefined,
            'baseVolume': this.safeFloat (ticker, 'volume'),
            'quoteVolume': this.safeFloat (ticker, 'quoteVolume'),
            'info': ticker,
        };
    }

    async fetchTicker (symbol, params = {}) {
        await this.loadMarkets ();
        let market = this.market (symbol);
        let response = await this.publicGetTicker24hr (this.extend ({
            'symbol': market['id'],
        }, params));
        return this.parseTicker (response, market);
    }

    parseTickers (rawTickers, symbols = undefined) {
        let tickers = [];
        for (let i = 0; i < rawTickers.length; i++) {
            tickers.push (this.parseTicker (rawTickers[i]));
        }
        return this.filterByArray (tickers, 'symbol', symbols);
    }

    async fetchBidAsks (symbols = undefined, params = {}) {
        await this.loadMarkets ();
        let rawTickers = await this.publicGetTickerBookTicker (params);
        return this.parseTickers (rawTickers, symbols);
    }

    async fetchTickers (symbols = undefined, params = {}) {
        await this.loadMarkets ();
        let rawTickers = await this.publicGetTicker24hr (params);
        return this.parseTickers (rawTickers, symbols);
    }

    parseOHLCV (ohlcv, market = undefined, timeframe = '1m', since = undefined, limit = undefined) {
        return [
            ohlcv[0],
            parseFloat (ohlcv[1]),
            parseFloat (ohlcv[2]),
            parseFloat (ohlcv[3]),
            parseFloat (ohlcv[4]),
            parseFloat (ohlcv[5]),
        ];
    }

    async fetchOHLCV (symbol, timeframe = '1m', since = undefined, limit = 500, params = {}) {
        await this.loadMarkets ();
        let market = this.market (symbol);
        let request = {
            'symbol': market['id'],
            'interval': this.timeframes[timeframe],
            'limit': limit, // default == max == 500
        };
        if (typeof since !== 'undefined')
            request['startTime'] = since;
        let response = await this.publicGetKlines (this.extend (request, params));
        return this.parseOHLCVs (response, market, timeframe, since, limit);
    }

    parseTrade (trade, market = undefined) {
        let timestampField = ('T' in trade) ? 'T' : 'time';
        let timestamp = trade[timestampField];
        let priceField = ('p' in trade) ? 'p' : 'price';
        let price = parseFloat (trade[priceField]);
        let amountField = ('q' in trade) ? 'q' : 'qty';
        let amount = parseFloat (trade[amountField]);
        let idField = ('a' in trade) ? 'a' : 'id';
        let id = trade[idField].toString ();
        let side = undefined;
        let order = undefined;
        if ('orderId' in trade)
            order = trade['orderId'].toString ();
        if ('m' in trade) {
            side = trade['m'] ? 'sell' : 'buy'; // this is reversed intentionally
        } else {
            side = (trade['isBuyer']) ? 'buy' : 'sell'; // this is a true side
        }
        let fee = undefined;
        if ('commission' in trade) {
            fee = {
                'cost': parseFloat (trade['commission']),
                'currency': this.commonCurrencyCode (trade['commissionAsset']),
            };
        }
        return {
            'info': trade,
            'timestamp': timestamp,
            'datetime': this.iso8601 (timestamp),
            'symbol': market['symbol'],
            'id': id,
            'order': order,
            'type': undefined,
            'side': side,
            'price': price,
            'cost': price * amount,
            'amount': amount,
            'fee': fee,
        };
    }

    async fetchTrades (symbol, since = undefined, limit = undefined, params = {}) {
        await this.loadMarkets ();
        let market = this.market (symbol);
        let request = {
            'symbol': market['id'],
        };
        if (typeof since !== 'undefined') {
            request['startTime'] = since;
            request['endTime'] = since + 3600000;
        }
        if (typeof limit !== 'undefined')
            request['limit'] = limit;
        // 'fromId': 123,    // ID to get aggregate trades from INCLUSIVE.
        // 'startTime': 456, // Timestamp in ms to get aggregate trades from INCLUSIVE.
        // 'endTime': 789,   // Timestamp in ms to get aggregate trades until INCLUSIVE.
        // 'limit': 500,     // default = maximum = 500
        let response = await this.publicGetAggTrades (this.extend (request, params));
        return this.parseTrades (response, market, since, limit);
    }

    parseOrderStatus (status) {
        let statuses = {
            'NEW': 'open',
            'PARTIALLY_FILLED': 'open',
            'FILLED': 'closed',
            'CANCELED': 'canceled',
        };
        return (status in statuses) ? statuses[status] : status.toLowerCase ();
    }

    parseOrder (order, market = undefined) {
        let status = this.safeValue (order, 'status');
        if (typeof status !== 'undefined')
            status = this.parseOrderStatus (status);
        let symbol = this.findSymbol (this.safeString (order, 'symbol'), market);
        let timestamp = undefined;
        if ('time' in order)
            timestamp = order['time'];
        else if ('transactTime' in order)
            timestamp = order['transactTime'];
        let iso8601 = undefined;
        if (typeof timestamp !== 'undefined')
            iso8601 = this.iso8601 (timestamp);
        let price = this.safeFloat (order, 'price');
        let amount = this.safeFloat (order, 'origQty');
        let filled = this.safeFloat (order, 'executedQty', 0.0);
<<<<<<< HEAD
        let remaining = Math.max (amount - filled, 0.0);
        remaining = parseFloat (this.amountToPrecision (symbol, remaining));
        let cost = undefined;
        if (typeof price !== 'undefined')
            if (typeof filled !== 'undefined')
                cost = parseFloat (this.costToPrecision (symbol, price * filled));
=======
        let remaining = undefined;
        let cost = undefined;
        if (typeof filled !== 'undefined') {
            if (typeof amount !== 'undefined')
                remaining = Math.max (amount - filled, 0.0);
            if (typeof price !== 'undefined')
                cost = price * filled;
        }
>>>>>>> 384b6074
        let id = this.safeString (order, 'orderId');
        let type = this.safeString (order, 'type');
        if (typeof type !== 'undefined')
            type = type.toLowerCase ();
        let side = this.safeString (order, 'side');
        if (typeof side !== 'undefined')
            side = side.toLowerCase ();
        let result = {
            'info': order,
            'id': id,
            'timestamp': timestamp,
            'datetime': iso8601,
            'symbol': symbol,
            'type': type,
            'side': side,
            'price': price,
            'amount': amount,
            'cost': cost,
            'filled': filled,
            'remaining': remaining,
            'status': status,
            'fee': undefined,
        };
        return result;
    }

    async createOrder (symbol, type, side, amount, price = undefined, params = {}) {
        await this.loadMarkets ();
        let market = this.market (symbol);
        // the next 5 lines are added to support for testing orders
        let method = 'privatePostOrder';
        let test = this.safeValue (params, 'test', false);
        if (test) {
            method += 'Test';
            params = this.omit (params, 'test');
        }
        let order = {
            'symbol': market['id'],
            'quantity': this.amountToString (symbol, amount),
            'type': type.toUpperCase (),
            'side': side.toUpperCase (),
        };
        if (type === 'limit') {
            order = this.extend (order, {
                'price': parseFloat (this.priceToPrecision (symbol, price)),
                'timeInForce': 'GTC', // 'GTC' = Good To Cancel (default), 'IOC' = Immediate Or Cancel
            });
        }
        let response = await this[method] (this.extend (order, params));
        return this.parseOrder (response);
    }

    async fetchOrder (id, symbol = undefined, params = {}) {
        if (!symbol)
            throw new ExchangeError (this.id + ' fetchOrder requires a symbol param');
        await this.loadMarkets ();
        let market = this.market (symbol);
        let origClientOrderId = this.safeValue (params, 'origClientOrderId');
        let request = {
            'symbol': market['id'],
        };
        if (typeof origClientOrderId !== 'undefined')
            request['origClientOrderId'] = origClientOrderId;
        else
            request['orderId'] = parseInt (id);
        let response = await this.privateGetOrder (this.extend (request, params));
        return this.parseOrder (response, market);
    }

    async fetchOrders (symbol = undefined, since = undefined, limit = undefined, params = {}) {
        if (!symbol)
            throw new ExchangeError (this.id + ' fetchOrders requires a symbol param');
        await this.loadMarkets ();
        let market = this.market (symbol);
        let request = {
            'symbol': market['id'],
        };
        if (limit)
            request['limit'] = limit;
        let response = await this.privateGetAllOrders (this.extend (request, params));
        return this.parseOrders (response, market, since, limit);
    }

    async fetchOpenOrders (symbol = undefined, since = undefined, limit = undefined, params = {}) {
        await this.loadMarkets ();
        let market = undefined;
        let request = {};
        if (typeof symbol !== 'undefined') {
            market = this.market (symbol);
            request['symbol'] = market['id'];
        } else if (this.options['warnOnFetchOpenOrdersWithoutSymbol']) {
            let symbols = this.symbols;
            let numSymbols = symbols.length;
            let fetchOpenOrdersRateLimit = parseInt (numSymbols / 2);
            throw new ExchangeError (this.id + ' fetchOpenOrders WARNING: fetching open orders without specifying a symbol is rate-limited to one call per ' + fetchOpenOrdersRateLimit.toString () + ' seconds. Do not call this method frequently to avoid ban. Set ' + this.id + '.options["warnOnFetchOpenOrdersWithoutSymbol"] = false to suppress this warning message.');
        }
        let response = await this.privateGetOpenOrders (this.extend (request, params));
        return this.parseOrders (response, market, since, limit);
    }

    async fetchClosedOrders (symbol = undefined, since = undefined, limit = undefined, params = {}) {
        let orders = await this.fetchOrders (symbol, since, limit, params);
        return this.filterBy (orders, 'status', 'closed');
    }

    async cancelOrder (id, symbol = undefined, params = {}) {
        if (!symbol)
            throw new ExchangeError (this.id + ' cancelOrder requires a symbol argument');
        await this.loadMarkets ();
        let market = this.market (symbol);
        let response = await this.privateDeleteOrder (this.extend ({
            'symbol': market['id'],
            'orderId': parseInt (id),
            // 'origClientOrderId': id,
        }, params));
        return response;
    }

    async fetchMyTrades (symbol = undefined, since = undefined, limit = undefined, params = {}) {
        if (!symbol)
            throw new ExchangeError (this.id + ' fetchMyTrades requires a symbol argument');
        await this.loadMarkets ();
        let market = this.market (symbol);
        let request = {
            'symbol': market['id'],
        };
        if (limit)
            request['limit'] = limit;
        let response = await this.privateGetMyTrades (this.extend (request, params));
        return this.parseTrades (response, market, since, limit);
    }

    async fetchDepositAddress (code, params = {}) {
        await this.loadMarkets ();
        let currency = this.currency (code);
        let response = await this.wapiGetDepositAddress (this.extend ({
            'asset': currency['id'],
        }, params));
        if ('success' in response) {
            if (response['success']) {
                let address = this.safeString (response, 'address');
                let tag = this.safeString (response, 'addressTag');
                return {
                    'currency': code,
                    'address': this.checkAddress (address),
                    'tag': tag,
                    'status': 'ok',
                    'info': response,
                };
            }
        }
    }

    async fetchFundingFees (codes = undefined, params = {}) {
        //  by default it will try load withdrawal fees of all currencies (with separate requests)
        //  however if you define codes = [ 'ETH', 'BTC' ] in args it will only load those
        await this.loadMarkets ();
        let withdrawFees = {};
        let info = {};
        if (typeof codes === 'undefined')
            codes = Object.keys (this.currencies);
        for (let i = 0; i < codes.length; i++) {
            let code = codes[i];
            let currency = this.currency (code);
            let response = await this.wapiGetWithdrawFee ({
                'asset': currency['id'],
            });
            withdrawFees[code] = this.safeFloat (response, 'withdrawFee');
            info[code] = response;
        }
        return {
            'withdraw': withdrawFees,
            'deposit': {},
            'info': info,
        };
    }

    async withdraw (code, amount, address, tag = undefined, params = {}) {
        this.checkAddress (address);
        await this.loadMarkets ();
        let currency = this.currency (code);
        let name = address.slice (0, 20);
        let request = {
            'asset': currency['id'],
            'address': address,
            'amount': parseFloat (amount),
            'name': name,
        };
        if (tag)
            request['addressTag'] = tag;
        let response = await this.wapiPostWithdraw (this.extend (request, params));
        return {
            'info': response,
            'id': this.safeString (response, 'id'),
        };
    }

    sign (path, api = 'public', method = 'GET', params = {}, headers = undefined, body = undefined) {
        let url = this.urls['api'][api];
        url += '/' + path;
        if (api === 'wapi')
            url += '.html';
        // v1 special case for userDataStream
        if (path === 'userDataStream') {
            body = this.urlencode (params);
            headers = {
                'X-MBX-APIKEY': this.apiKey,
                'Content-Type': 'application/x-www-form-urlencoded',
            };
        } else if ((api === 'private') || (api === 'wapi')) {
            this.checkRequiredCredentials ();
            let query = this.urlencode (this.extend ({
                'timestamp': this.nonce (),
                'recvWindow': this.options['recvWindow'],
            }, params));
            let signature = this.hmac (this.encode (query), this.encode (this.secret));
            query += '&' + 'signature=' + signature;
            headers = {
                'X-MBX-APIKEY': this.apiKey,
            };
            if ((method === 'GET') || (api === 'wapi')) {
                url += '?' + query;
            } else {
                body = query;
                headers['Content-Type'] = 'application/x-www-form-urlencoded';
            }
        } else {
            if (Object.keys (params).length)
                url += '?' + this.urlencode (params);
        }
        return { 'url': url, 'method': method, 'body': body, 'headers': headers };
    }

    handleErrors (code, reason, url, method, headers, body) {
        if ((code === 418) || (code === 429))
            throw new DDoSProtection (this.id + ' ' + code.toString () + ' ' + reason + ' ' + body);
        // error response in a form: { "code": -1013, "msg": "Invalid quantity." }
        // following block cointains legacy checks against message patterns in "msg" property
        // will switch "code" checks eventually, when we know all of them
        if (code >= 400) {
            if (body.indexOf ('Price * QTY is zero or less') >= 0)
                throw new InvalidOrder (this.id + ' order cost = amount * price is zero or less ' + body);
            if (body.indexOf ('LOT_SIZE') >= 0)
                throw new InvalidOrder (this.id + ' order amount should be evenly divisible by lot size, use this.amountToLots (symbol, amount) ' + body);
            if (body.indexOf ('PRICE_FILTER') >= 0)
                throw new InvalidOrder (this.id + ' order price exceeds allowed price precision or invalid, use this.priceToPrecision (symbol, amount) ' + body);
        }
        if (body.length > 0) {
            if (body[0] === '{') {
                let response = JSON.parse (body);
                // check success value for wapi endpoints
                // response in format {'msg': 'The coin does not exist.', 'success': true/false}
                let success = this.safeValue (response, 'success', true);
                if (!success) {
                    if ('msg' in response)
                        try {
                            response = JSON.parse (response['msg']);
                        } catch (e) {
                            response = {};
                        }
                }
                // checks against error codes
                let error = this.safeString (response, 'code');
                if (typeof error !== 'undefined') {
                    const exceptions = this.exceptions;
                    if (error in exceptions) {
                        throw new exceptions[error] (this.id + ' ' + body);
                    } else {
                        throw new ExchangeError (this.id + ': unknown error code: ' + body + ' ' + error);
                    }
                }
                if (!success) {
                    throw new ExchangeError (this.id + ': success value false: ' + body);
                }
            }
        }
    }
};<|MERGE_RESOLUTION|>--- conflicted
+++ resolved
@@ -585,23 +585,17 @@
         let price = this.safeFloat (order, 'price');
         let amount = this.safeFloat (order, 'origQty');
         let filled = this.safeFloat (order, 'executedQty', 0.0);
-<<<<<<< HEAD
-        let remaining = Math.max (amount - filled, 0.0);
-        remaining = parseFloat (this.amountToPrecision (symbol, remaining));
-        let cost = undefined;
-        if (typeof price !== 'undefined')
-            if (typeof filled !== 'undefined')
-                cost = parseFloat (this.costToPrecision (symbol, price * filled));
-=======
         let remaining = undefined;
         let cost = undefined;
         if (typeof filled !== 'undefined') {
-            if (typeof amount !== 'undefined')
-                remaining = Math.max (amount - filled, 0.0);
+            if (typeof amount !== 'undefined') {
+                remaining = amount - filled;
+                remaining = parseFloat (this.amountToPrecision (symbol, remaining));
+                remaining = Math.max (remaining, 0.0);
+            }
             if (typeof price !== 'undefined')
-                cost = price * filled;
-        }
->>>>>>> 384b6074
+                cost = parseFloat (this.costToPrecision (symbol, price * filled));
+        }
         let id = this.safeString (order, 'orderId');
         let type = this.safeString (order, 'type');
         if (typeof type !== 'undefined')
